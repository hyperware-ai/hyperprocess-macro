#![allow(warnings)]
use proc_macro::TokenStream;
use quote::{format_ident, quote, ToTokens};
use syn::{
    parse_macro_input, punctuated::Punctuated, spanned::Spanned, token::Comma, Expr, ItemImpl,
    Meta, ReturnType,
};

//------------------------------------------------------------------------------
// Type Definitions
//------------------------------------------------------------------------------

/// Keywords for parsing attribute arguments
mod kw {
    syn::custom_keyword!(name);
    syn::custom_keyword!(icon);
    syn::custom_keyword!(widget);
    syn::custom_keyword!(ui);
    syn::custom_keyword!(endpoints);
    syn::custom_keyword!(save_config);
    syn::custom_keyword!(wit_world);
}

/// A wrapper for a punctuated list of Meta items
struct MetaList(Punctuated<Meta, Comma>);

/// Arguments for the hyperprocess macro
struct HyperProcessArgs {
    name: String,
    icon: Option<String>,
    widget: Option<String>,
    ui: Option<Expr>,
    endpoints: Expr,
    save_config: Expr,
    wit_world: String,
}

/// Metadata for a function in the implementation block
struct FunctionMetadata {
    name: syn::Ident,               // Original function name
    variant_name: String,           // CamelCase variant name
    params: Vec<syn::Type>,         // Parameter types (excluding &mut self)
    return_type: Option<syn::Type>, // Return type (None for functions returning ())
    is_async: bool,                 // Whether function is async
    is_local: bool,                 // Has #[local] attribute
    is_remote: bool,                // Has #[remote] attribute
    is_http: bool,                  // Has #[http] attribute
}

/// Enum for the different handler types
#[derive(Copy, Clone)]
enum HandlerType {
    Local,
    Remote,
    Http,
}

/// Grouped handlers by type
struct HandlerGroups<'a> {
    local: Vec<&'a FunctionMetadata>,
    remote: Vec<&'a FunctionMetadata>,
    http: Vec<&'a FunctionMetadata>,
    // New group for combined handlers (used for local messages that can also use remote handlers)
    local_and_remote: Vec<&'a FunctionMetadata>,
}

impl<'a> HandlerGroups<'a> {
    fn from_function_metadata(metadata: &'a [FunctionMetadata]) -> Self {
        // Collect handlers that are explicitly marked as local
        let local: Vec<_> = metadata.iter().filter(|f| f.is_local).collect();

        // Collect handlers that are explicitly marked as remote
        let remote: Vec<_> = metadata.iter().filter(|f| f.is_remote).collect();

        // Collect HTTP handlers
        let http: Vec<_> = metadata.iter().filter(|f| f.is_http).collect();

        // Create a combined list of local and remote handlers for local messages
        // We first include all local handlers, then add remote handlers that aren't already covered
        let mut local_and_remote = local.clone();
        for handler in remote.iter() {
            // Check if this remote handler is already in the local_and_remote list
            if !local_and_remote
                .iter()
                .any(|h| h.variant_name == handler.variant_name)
            {
                local_and_remote.push(handler);
            }
        }

        HandlerGroups {
            local,
            remote,
            http,
            local_and_remote,
        }
    }
}

/// Handler dispatch code fragments
struct HandlerDispatch {
    local: proc_macro2::TokenStream,
    remote: proc_macro2::TokenStream,
    http: proc_macro2::TokenStream,
    local_and_remote: proc_macro2::TokenStream,
}

/// Init method details for code generation
struct InitMethodDetails {
    identifier: proc_macro2::TokenStream,
    call: proc_macro2::TokenStream,
}

/// WebSocket method details for code generation
struct WsMethodDetails {
    identifier: proc_macro2::TokenStream,
    call: proc_macro2::TokenStream,
}

//------------------------------------------------------------------------------
// Parse Implementation
//------------------------------------------------------------------------------

/// Implement Parse for our MetaList newtype wrapper
impl syn::parse::Parse for MetaList {
    fn parse(input: syn::parse::ParseStream) -> syn::Result<Self> {
        let mut args = Punctuated::new();
        while !input.is_empty() {
            args.push_value(input.parse()?);
            if input.is_empty() {
                break;
            }
            args.push_punct(input.parse()?);
        }
        Ok(MetaList(args))
    }
}

//------------------------------------------------------------------------------
// Utility Functions
//------------------------------------------------------------------------------

/// Convert a snake_case string to CamelCase
fn to_camel_case(snake: &str) -> String {
    let mut camel = String::new();
    let mut capitalize_next = true;

    for c in snake.chars() {
        if c == '_' {
            capitalize_next = true;
        } else if capitalize_next {
            camel.push(c.to_ascii_uppercase());
            capitalize_next = false;
        } else {
            camel.push(c);
        }
    }

    camel
}

/// Parse a string literal from an expression
fn parse_string_literal(expr: &Expr, span: proc_macro2::Span) -> syn::Result<String> {
    if let Expr::Lit(expr_lit) = expr {
        if let syn::Lit::Str(lit) = &expr_lit.lit {
            Ok(lit.value())
        } else {
            Err(syn::Error::new(span, "Expected string literal"))
        }
    } else {
        Err(syn::Error::new(span, "Expected string literal"))
    }
}

/// Parse the UI expression (handling Some() wrapper)
fn parse_ui_expr(expr: &Expr) -> syn::Result<Option<Expr>> {
    if let Expr::Call(call) = expr {
        if let Expr::Path(path) = &*call.func {
            if path
                .path
                .segments
                .last()
                .map(|s| s.ident == "Some")
                .unwrap_or(false)
            {
                if call.args.len() == 1 {
                    return Ok(Some(call.args[0].clone()));
                } else {
                    return Err(syn::Error::new(
                        call.span(),
                        "Some must have exactly one argument",
                    ));
                }
            }
        }
    }
    Ok(Some(expr.clone()))
}

/// Check if a method has a specific attribute
fn has_attribute(method: &syn::ImplItemFn, attr_name: &str) -> bool {
    method
        .attrs
        .iter()
        .any(|attr| attr.path().is_ident(attr_name))
}

/// Remove our custom attributes from the implementation block
fn clean_impl_block(impl_block: &ItemImpl) -> ItemImpl {
    let mut cleaned_impl_block = impl_block.clone();
    for item in &mut cleaned_impl_block.items {
        if let syn::ImplItem::Fn(method) = item {
            method.attrs.retain(|attr| {
                !attr.path().is_ident("init")
                    && !attr.path().is_ident("http")
                    && !attr.path().is_ident("local")
                    && !attr.path().is_ident("remote")
                    && !attr.path().is_ident("ws")
            });
        }
    }
    cleaned_impl_block
}

/// Check if a method has a valid self receiver (&mut self)
fn has_valid_self_receiver(method: &syn::ImplItemFn) -> bool {
    method
        .sig
        .inputs
        .first()
        .map_or(false, |arg| matches!(arg, syn::FnArg::Receiver(_)))
}

//------------------------------------------------------------------------------
// Argument Parsing Functions
//------------------------------------------------------------------------------

/// Parse the arguments to the hyperprocess macro
fn parse_args(attr_args: MetaList) -> syn::Result<HyperProcessArgs> {
    let mut name = None;
    let mut icon = None;
    let mut widget = None;
    let mut ui = None;
    let mut endpoints = None;
    let mut save_config = None;
    let mut wit_world = None;

    let span = attr_args
        .0
        .first()
        .map_or_else(|| proc_macro2::Span::call_site(), |arg| arg.span());

    for arg in &attr_args.0 {
        if let Meta::NameValue(nv) = arg {
            let key = nv.path.get_ident().unwrap().to_string();
            match key.as_str() {
                "name" => {
                    name = Some(parse_string_literal(&nv.value, nv.value.span())?);
                }
                "icon" => {
                    icon = Some(parse_string_literal(&nv.value, nv.value.span())?);
                }
                "widget" => {
                    widget = Some(parse_string_literal(&nv.value, nv.value.span())?);
                }
                "ui" => {
                    ui = parse_ui_expr(&nv.value)?;
                }
                "endpoints" => endpoints = Some(nv.value.clone()),
                "save_config" => save_config = Some(nv.value.clone()),
                "wit_world" => {
                    wit_world = Some(parse_string_literal(&nv.value, nv.value.span())?);
                }
                _ => return Err(syn::Error::new(nv.path.span(), "Unknown attribute")),
            }
        } else {
            return Err(syn::Error::new(arg.span(), "Expected name-value pair"));
        }
    }

    Ok(HyperProcessArgs {
        name: name.ok_or_else(|| syn::Error::new(span, "Missing 'name'"))?,
        icon,
        widget,
        ui,
        endpoints: endpoints.ok_or_else(|| syn::Error::new(span, "Missing 'endpoints'"))?,
        save_config: save_config.ok_or_else(|| syn::Error::new(span, "Missing 'save_config'"))?,
        wit_world: wit_world.ok_or_else(|| syn::Error::new(span, "Missing 'wit_world'"))?,
    })
}

//------------------------------------------------------------------------------
// Method Validation Functions
//------------------------------------------------------------------------------

/// Validate the init method signature
fn validate_init_method(method: &syn::ImplItemFn) -> syn::Result<()> {
    // Ensure the method is async
    if method.sig.asyncness.is_none() {
        return Err(syn::Error::new_spanned(
            &method.sig,
            "Init method must be declared as async",
        ));
    }

    // Ensure first param is &mut self
    if !has_valid_self_receiver(method) {
        return Err(syn::Error::new_spanned(
            &method.sig,
            "Init method must take &mut self as first parameter",
        ));
    }

    // Ensure no other parameters
    if method.sig.inputs.len() > 1 {
        return Err(syn::Error::new_spanned(
            &method.sig,
            "Init method must not take any parameters other than &mut self",
        ));
    }

    // Validate return type
    if !matches!(method.sig.output, ReturnType::Default) {
        return Err(syn::Error::new_spanned(
            &method.sig,
            "Init method must not return a value",
        ));
    }

    Ok(())
}

/// Validate the websocket method signature
fn validate_websocket_method(method: &syn::ImplItemFn) -> syn::Result<()> {
    // Ensure first param is &mut self
    if !has_valid_self_receiver(method) {
        return Err(syn::Error::new_spanned(
            &method.sig,
            "WebSocket method must take &mut self as first parameter",
        ));
    }

    // Ensure there are exactly 4 parameters (including &mut self)
    if method.sig.inputs.len() != 4 {
        return Err(syn::Error::new_spanned(
            &method.sig,
            "WebSocket method must take exactly 3 additional parameters: channel_id, message_type, and blob",
        ));
    }

    // Get parameters (excluding &mut self)
    let params: Vec<_> = method.sig.inputs.iter().skip(1).collect();

    // Check parameter types (we're not doing exact type checking, just rough check)
    let channel_id_param = &params[0];
    let message_type_param = &params[1];
    let blob_param = &params[2];

    if let syn::FnArg::Typed(pat_type) = channel_id_param {
        if !pat_type.ty.to_token_stream().to_string().contains("u32") {
            return Err(syn::Error::new_spanned(
                pat_type,
                "First parameter of WebSocket method must be channel_id: u32",
            ));
        }
    }

    if let syn::FnArg::Typed(pat_type) = message_type_param {
        let type_str = pat_type.ty.to_token_stream().to_string();
        if !type_str.contains("WsMessageType") && !type_str.contains("MessageType") {
            return Err(syn::Error::new_spanned(
                pat_type,
                "Second parameter of WebSocket method must be message_type: WsMessageType",
            ));
        }
    }

    if let syn::FnArg::Typed(pat_type) = blob_param {
        if !pat_type
            .ty
            .to_token_stream()
            .to_string()
            .contains("LazyLoadBlob")
        {
            return Err(syn::Error::new_spanned(
                pat_type,
                "Third parameter of WebSocket method must be blob: LazyLoadBlob",
            ));
        }
    }

    // Validate return type (must be unit)
    if !matches!(method.sig.output, ReturnType::Default) {
        return Err(syn::Error::new_spanned(
            &method.sig.output,
            "WebSocket method must not return a value",
        ));
    }

    Ok(())
}

/// Validate a request-response function signature
fn validate_request_response_function(method: &syn::ImplItemFn) -> syn::Result<()> {
    // Ensure first param is &mut self
    if !has_valid_self_receiver(method) {
        return Err(syn::Error::new_spanned(
            &method.sig,
            "Request-response handlers must take &mut self as their first parameter",
        ));
    }

    // No limit on additional parameters - we support any number
    // No validation for return type - any return type is allowed

    Ok(())
}

//------------------------------------------------------------------------------
// Method Analysis Functions
//------------------------------------------------------------------------------

/// Analyze the methods in an implementation block
fn analyze_methods(
    impl_block: &ItemImpl,
) -> syn::Result<(
    Option<syn::Ident>,    // init method
    Option<syn::Ident>,    // ws method
    Vec<FunctionMetadata>, // metadata for request/response methods
    bool,                  // whether init method contains logging init
)> {
    let mut init_method = None;
    let mut ws_method = None;
    let mut has_init_logging = false;
    let mut function_metadata = Vec::new();

    for item in &impl_block.items {
        if let syn::ImplItem::Fn(method) = item {
            let ident = method.sig.ident.clone();

            // Check for method attributes
            let has_init = has_attribute(method, "init");
            let has_http = has_attribute(method, "http");
            let has_local = has_attribute(method, "local");
            let has_remote = has_attribute(method, "remote");
            let has_ws = has_attribute(method, "ws");

            // Handle init method
            if has_init {
                if has_http || has_local || has_remote || has_ws {
                    return Err(syn::Error::new_spanned(
                        method,
                        "#[init] cannot be combined with other attributes",
                    ));
                }
                validate_init_method(method)?;
                if init_method.is_some() {
                    return Err(syn::Error::new_spanned(
                        method,
                        "Multiple #[init] methods defined",
                    ));
                }
                init_method = Some(ident);

                // Check if init_method contains logging init
                has_init_logging = contains_init_logging(method);

                continue;
            }

            // Handle WebSocket method
            if has_ws {
                if has_http || has_local || has_remote || has_init {
                    return Err(syn::Error::new_spanned(
                        method,
                        "#[ws] cannot be combined with other attributes",
                    ));
                }
                validate_websocket_method(method)?;
                if ws_method.is_some() {
                    return Err(syn::Error::new_spanned(
                        method,
                        "Multiple #[ws] methods defined",
                    ));
                }
                ws_method = Some(ident);
                continue;
            }

            // Handle request-response methods
            if has_http || has_local || has_remote {
                validate_request_response_function(method)?;
                function_metadata.push(extract_function_metadata(
                    method, has_local, has_remote, has_http,
                ));
            }
        }
    }

    // Check if we have at least one handler
    if function_metadata.is_empty() {
        return Err(syn::Error::new(
            proc_macro2::Span::call_site(),
            "You must specify at least one handler with #[remote], #[local], or #[http] attribute. Without any handlers, this hyperprocess wouldn't respond to any requests.",
        ));
    }

    Ok((init_method, ws_method, function_metadata, has_init_logging))
}

/// Extract metadata from a function
fn extract_function_metadata(
    method: &syn::ImplItemFn,
    is_local: bool,
    is_remote: bool,
    is_http: bool,
) -> FunctionMetadata {
    let ident = method.sig.ident.clone();

    // Extract parameter types (skipping &mut self)
    let params = method
        .sig
        .inputs
        .iter()
        .skip(1)
        .filter_map(|input| {
            if let syn::FnArg::Typed(pat_type) = input {
                Some((*pat_type.ty).clone())
            } else {
                None
            }
        })
        .collect();

    // Extract return type
    let return_type = match &method.sig.output {
        ReturnType::Default => None, // () - no explicit return
        ReturnType::Type(_, ty) => Some((**ty).clone()),
    };

    // Create variant name (snake_case to CamelCase)
    let variant_name = to_camel_case(&ident.to_string());

    FunctionMetadata {
        name: ident,
        variant_name,
        params,
        return_type,
        is_async: method.sig.asyncness.is_some(),
        is_local,
        is_remote,
        is_http,
    }
}

/// Check if a method contains a call to init_logging
fn contains_init_logging(method: &syn::ImplItemFn) -> bool {
    let mut contains_logging = false;

    // Visitor to find init_logging calls
    struct LoggingVisitor {
        found: bool,
    }

    impl<'ast> syn::visit::Visit<'ast> for LoggingVisitor {
        fn visit_expr_call(&mut self, call: &'ast syn::ExprCall) {
            if let syn::Expr::Path(path) = &*call.func {
                if path
                    .path
                    .segments
                    .last()
                    .map(|s| s.ident == "init_logging")
                    .unwrap_or(false)
                {
                    self.found = true;
                }
            }
            syn::visit::visit_expr_call(self, call);
        }
    }

    // Visit the method body to find init_logging calls
    let mut visitor = LoggingVisitor { found: false };
    syn::visit::visit_block(&mut visitor, &method.block);

    visitor.found
}

//------------------------------------------------------------------------------
// Enum Generation Functions
//------------------------------------------------------------------------------

/// Generate Request and Response enums based on function metadata
fn generate_request_response_enums(
    function_metadata: &[FunctionMetadata],
) -> (proc_macro2::TokenStream, proc_macro2::TokenStream) {
    if function_metadata.is_empty() {
        return (quote! {}, quote! {});
    }

    // HPMRequest enum variants
    let request_variants = function_metadata.iter().map(|func| {
        let variant_name = format_ident!("{}", &func.variant_name);
        generate_enum_variant(&variant_name, &func.params)
    });

    // HPMResponse enum variants
    let response_variants = function_metadata.iter().map(|func| {
        let variant_name = format_ident!("{}", &func.variant_name);

        if let Some(return_type) = &func.return_type {
            let type_str = return_type.to_token_stream().to_string();
            if type_str == "()" {
                // Unit variant for () return type
                quote! { #variant_name }
            } else {
                // Tuple variant with return type
                quote! { #variant_name(#return_type) }
            }
        } else {
            // Unit variant for no explicit return
            quote! { #variant_name }
        }
    });

    // Generate the enum definitions with serialization derives
    (
        quote! {
            #[derive(Debug, serde::Serialize, serde::Deserialize)]
            enum HPMRequest {
                #(#request_variants),*
            }
        },
        quote! {
            #[derive(Debug, serde::Serialize, serde::Deserialize)]
            enum HPMResponse {
                #(#response_variants),*
            }
        },
    )
}

/// Generate a token stream for an enum variant based on parameter types
fn generate_enum_variant(
    variant_name: &syn::Ident,
    params: &[syn::Type],
) -> proc_macro2::TokenStream {
    if params.is_empty() {
        // Changed to a struct variant with no fields for functions with no parameters
        // This matches the JSON format {"VariantName": {}} sent by the client
        quote! { #variant_name{} }
    } else if params.len() == 1 {
        // Simple tuple variant for single parameter
        let param_type = &params[0];
        quote! { #variant_name(#param_type) }
    } else {
        // Tuple variant with multiple types for multiple parameters
        quote! { #variant_name(#(#params),*) }
    }
}

//------------------------------------------------------------------------------
// Handler Generation Functions
//------------------------------------------------------------------------------

/// Generate handler match arms for request handling
fn generate_handler_dispatch(
    handlers: &[&FunctionMetadata],
    self_ty: &Box<syn::Type>,
    handler_type: HandlerType,
) -> proc_macro2::TokenStream {
    if handlers.is_empty() {
        let message = match handler_type {
            HandlerType::Local => "No local handlers defined but received a local request",
            HandlerType::Remote => "No remote handlers defined but received a remote request",
            HandlerType::Http => "No HTTP handlers defined but received an HTTP request",
        };
        return quote! {
            hyperware_process_lib::logging::warn!(#message);
        };
    }

    let type_name = match handler_type {
        HandlerType::Local => "local",
        HandlerType::Remote => "remote",
        HandlerType::Http => "http",
    };

    let dispatch_arms = handlers
        .iter()
        .map(|func| generate_handler_dispatch_arm(func, self_ty, handler_type, type_name));

    // Add an explicit unreachable for other variants
    let unreachable_arm = quote! {
        _ => unreachable!(concat!("Non-", #type_name, " request variant received in ", #type_name, " handler"))
    };

    quote! {
        match request {
            #(#dispatch_arms)*
            #unreachable_arm
        }
    }
}

/// Generate a match arm for a specific handler
fn generate_handler_dispatch_arm(
    func: &FunctionMetadata,
    self_ty: &Box<syn::Type>,
    handler_type: HandlerType,
    type_name: &str,
) -> proc_macro2::TokenStream {
    let fn_name = &func.name;
    let variant_name = format_ident!("{}", &func.variant_name);

    // Get the appropriate response handling code
    let response_handling =
        generate_response_handling(func, &variant_name, handler_type, type_name);

    if func.is_async {
        generate_async_handler_arm(func, self_ty, fn_name, &variant_name, response_handling)
    } else {
        generate_sync_handler_arm(func, fn_name, &variant_name, response_handling)
    }
}

/// Generate response handling code based on handler type
fn generate_response_handling(
    _func: &FunctionMetadata,
    variant_name: &syn::Ident,
    handler_type: HandlerType,
    type_name: &str,
) -> proc_macro2::TokenStream {
    match handler_type {
        HandlerType::Local | HandlerType::Remote => {
            quote! {
                // Instead of wrapping in HPMResponse enum, directly serialize the result
                let resp = hyperware_process_lib::Response::new()
                    .body(serde_json::to_vec(&result).unwrap());
                resp.send().unwrap();
            }
        }
        HandlerType::Http => {
            quote! {
                // Instead of wrapping in HPMResponse enum, directly serialize the result
                let response_bytes = serde_json::to_vec(&result).unwrap();
                hyperware_process_lib::http::server::send_response(
                    hyperware_process_lib::http::StatusCode::OK,
                    None,
                    response_bytes
                );
            }
        }
    }
}

/// Generate a match arm for an async handler
fn generate_async_handler_arm(
    func: &FunctionMetadata,
    self_ty: &Box<syn::Type>,
    fn_name: &syn::Ident,
    variant_name: &syn::Ident,
    response_handling: proc_macro2::TokenStream,
) -> proc_macro2::TokenStream {
    if func.params.is_empty() {
        // Updated pattern to match struct variant with no fields
        quote! {
            HPMRequest::#variant_name{} => {
                // Create a raw pointer to state for use in the async block
                let state_ptr: *mut #self_ty = state;
                hyperware_app_common::hyper! {
                    // Inside the async block, use the pointer to access state
                    let result = unsafe { (*state_ptr).#fn_name().await };
                    #response_handling
                }
            }
        }
    } else if func.params.len() == 1 {
        // Async function with a single parameter
        quote! {
            HPMRequest::#variant_name(param) => {
                let param_captured = param;  // Capture param before moving into async block
                // Create a raw pointer to state for use in the async block
                let state_ptr: *mut #self_ty = state;
                hyperware_app_common::hyper! {
                    // Inside the async block, use the pointer to access state
                    let result = unsafe { (*state_ptr).#fn_name(param_captured).await };
                    #response_handling
                }
            }
        }
    } else {
        // Async function with multiple parameters
        let param_count = func.params.len();
        let param_names = (0..param_count).map(|i| format_ident!("param{}", i));
        let capture_statements = (0..param_count).map(|i| {
            let param = format_ident!("param{}", i);
            let captured = format_ident!("param{}_captured", i);
            quote! { let #captured = #param; }
        });
        let captured_names = (0..param_count).map(|i| format_ident!("param{}_captured", i));

        quote! {
            HPMRequest::#variant_name(#(#param_names),*) => {
                // Capture all parameters before moving into async block
                #(#capture_statements)*
                // Create a raw pointer to state for use in the async block
                let state_ptr: *mut #self_ty = state;
                hyperware_app_common::hyper! {
                    // Inside the async block, use the pointer to access state
                    let result = unsafe { (*state_ptr).#fn_name(#(#captured_names),*).await };
                    #response_handling
                }
            }
        }
    }
}

/// Generate a match arm for a sync handler
fn generate_sync_handler_arm(
    func: &FunctionMetadata,
    fn_name: &syn::Ident,
    variant_name: &syn::Ident,
    response_handling: proc_macro2::TokenStream,
) -> proc_macro2::TokenStream {
    if func.params.is_empty() {
        // Updated pattern to match struct variant with no fields
        quote! {
            HPMRequest::#variant_name{} => {
                let result = unsafe { (*state).#fn_name() };
                #response_handling
            }
        }
    } else if func.params.len() == 1 {
        quote! {
            HPMRequest::#variant_name(param) => {
                let result = unsafe { (*state).#fn_name(param) };
                #response_handling
            }
        }
    } else {
        let param_count = func.params.len();
        let param_names = (0..param_count).map(|i| format_ident!("param{}", i));
        let param_names2 = param_names.clone();

        quote! {
            HPMRequest::#variant_name(#(#param_names),*) => {
                let result = unsafe { (*state).#fn_name(#(#param_names2),*) };
                #response_handling
            }
        }
    }
}

//------------------------------------------------------------------------------
// Component Generation Functions
//------------------------------------------------------------------------------

/// Convert optional init method to token stream for identifier
fn init_method_opt_to_token(init_method: &Option<syn::Ident>) -> proc_macro2::TokenStream {
    if let Some(method_name) = init_method {
        quote! { Some(stringify!(#method_name)) }
    } else {
        quote! { None::<&str> }
    }
}

/// Convert optional init method to token stream for method call
fn init_method_opt_to_call(
    init_method: &Option<syn::Ident>,
    self_ty: &Box<syn::Type>,
) -> proc_macro2::TokenStream {
    if let Some(method_name) = init_method {
        quote! {
            // Create a pointer to state for use in the async block
            let state_ptr: *mut #self_ty = &mut state;
            hyperware_app_common::hyper! {
                // Inside the async block, use the pointer to access state
                unsafe { (*state_ptr).#method_name().await };
            }
        }
    } else {
        quote! {}
    }
}

/// Convert optional WebSocket method to token stream for identifier
fn ws_method_opt_to_token(ws_method: &Option<syn::Ident>) -> proc_macro2::TokenStream {
    if let Some(method_name) = ws_method {
        quote! { Some(stringify!(#method_name)) }
    } else {
        quote! { None::<&str> }
    }
}

/// Convert optional WebSocket method to token stream for method call
fn ws_method_opt_to_call(ws_method: &Option<syn::Ident>) -> proc_macro2::TokenStream {
    if let Some(method_name) = ws_method {
        quote! { unsafe { (*state).#method_name(channel_id, message_type, blob) }; }
    } else {
        quote! {}
    }
}

/// Generate handler functions for message types
fn generate_message_handlers(
    self_ty: &Box<syn::Type>,
    handler_arms: &HandlerDispatch,
    ws_method_call: &proc_macro2::TokenStream,
) -> proc_macro2::TokenStream {
    let http_request_match_arms = &handler_arms.http;
    let local_request_match_arms = &handler_arms.local;
    let remote_request_match_arms = &handler_arms.remote;
    // We now use the combined local_and_remote handlers for local messages
    let local_and_remote_request_match_arms = &handler_arms.local_and_remote;

    quote! {
        /// Handle messages from the HTTP server
        fn handle_http_server_message(state: *mut #self_ty, message: hyperware_process_lib::Message) {
            // Parse HTTP server request
            match serde_json::from_slice::<hyperware_process_lib::http::server::HttpServerRequest>(message.body()) {
                Ok(http_server_request) => {
                    match http_server_request {
                        hyperware_process_lib::http::server::HttpServerRequest::Http(http_request) => {
<<<<<<< HEAD
                            hyperware_app_common::APP_CONTEXT.with(|ctx| {
                                let mut ctx_mut = ctx.borrow_mut();
                                ctx_mut.current_path = Some(http_request.path().clone().expect("Failed to get path from HTTP request"));
                                ctx_mut.http_method = http_request.method().clone();
=======
                            hyperware_app_common::APP_HELPERS.with(|ctx| {
                                ctx.borrow_mut().current_path = Some(http_request.path().clone().expect("Failed to get path from HTTP request"));
>>>>>>> 4c944b27
                            });

                            // Get the blob containing the actual request
                            let Some(blob) = message.blob() else {
                                hyperware_process_lib::logging::warn!("Failed to get blob for HTTP, sending BAD_REQUEST");
                                hyperware_process_lib::http::server::send_response(
                                    hyperware_process_lib::http::StatusCode::BAD_REQUEST,
                                    None,
                                    vec![]
                                );
                                return;
                            };

                            // Process HTTP request
                            match serde_json::from_slice::<HPMRequest>(&blob.bytes) {
                                Ok(request) => {
                                    // Handle the HTTP request
                                    unsafe {
                                        #http_request_match_arms

                                        // Save state if needed
                                        hyperware_app_common::maybe_save_state(&mut *state);
                                    }
                                },
                                Err(e) => {
                                    hyperware_process_lib::logging::warn!(
                                        "Failed to deserialize HTTP request into HPMRequest enum: {}\n{:?}",
                                        e,
                                        serde_json::from_slice::<serde_json::Value>(&blob.bytes),
                                    );
                                    hyperware_process_lib::http::server::send_response(
                                        hyperware_process_lib::http::StatusCode::BAD_REQUEST,
                                        None,
                                        format!("Invalid request format: {}", e).into_bytes()
                                    );
                                }
                            }
<<<<<<< HEAD
                            hyperware_app_common::APP_CONTEXT.with(|ctx| {
                                let mut ctx_mut = ctx.borrow_mut();
                                ctx_mut.current_path = None;
                                ctx_mut.current_message = None;
                                ctx_mut.http_method = None;
=======
                            hyperware_app_common::APP_HELPERS.with(|ctx| {
                                ctx.borrow_mut().current_path = None;
>>>>>>> 4c944b27
                            });
                        },
                        hyperware_process_lib::http::server::HttpServerRequest::WebSocketPush { channel_id, message_type } => {
                            let Some(blob) = message.blob() else {
                                hyperware_process_lib::logging::warn!("Failed to get blob for WebSocketPush, exiting");
                                return;
                            };

                            // Call the websocket handler if it exists
                            #ws_method_call

                            // Save state if needed
                            unsafe {
                                hyperware_app_common::maybe_save_state(&mut *state);
                            }
                        },
                        hyperware_process_lib::http::server::HttpServerRequest::WebSocketOpen { path, channel_id } => {
                            hyperware_app_common::get_server().unwrap().handle_websocket_open(&path, channel_id);
                        },
                        hyperware_process_lib::http::server::HttpServerRequest::WebSocketClose(channel_id) => {
                            hyperware_app_common::get_server().unwrap().handle_websocket_close(channel_id);
                        }
                    }
                },
                Err(e) => {
                    hyperware_process_lib::logging::warn!("Failed to parse HTTP server request: {}", e);
                }
            }
        }

        /// Handle local messages
        fn handle_local_message(state: *mut #self_ty, message: hyperware_process_lib::Message) {
            // Process the local request based on our handlers (now including both local and remote handlers)
            match serde_json::from_slice::<HPMRequest>(message.body()) {
                Ok(request) => {
                    unsafe {
                        // Match on the request variant and call the appropriate handler
                        // Now using combined local_and_remote handlers
                        #local_and_remote_request_match_arms

                        // Save state if needed
                        hyperware_app_common::maybe_save_state(&mut *state);
                    }
                },
                Err(e) => {
                    hyperware_process_lib::logging::warn!("Failed to deserialize local request into HPMRequest enum: {}", e);
                }
            }
        }

        /// Handle remote messages
        fn handle_remote_message(state: *mut #self_ty, message: hyperware_process_lib::Message) {
            // Process the remote request based on our handlers
            match serde_json::from_slice::<HPMRequest>(message.body()) {
                Ok(request) => {
                    unsafe {
                        // Match on the request variant and call the appropriate handler
                        #remote_request_match_arms

                        // Save state if needed
                        hyperware_app_common::maybe_save_state(&mut *state);
                    }
                },
                Err(e) => {
                    hyperware_process_lib::logging::warn!("Failed to deserialize remote request into HPMRequest enum: {}\nRaw request value: {:?}", e, message.body());
                }
            }
        }
    }
}

/// Helper function to determine if an Expr is "None"
fn is_none_literal(expr: &Expr) -> bool {
    if let Expr::Path(expr_path) = expr {
        if let Some(ident) = expr_path.path.get_ident() {
            return ident == "None";
        }
    }
    false
}

/// Generate the full component implementation
fn generate_component_impl(
    args: &HyperProcessArgs,
    self_ty: &Box<syn::Type>,
    cleaned_impl_block: &ItemImpl,
    request_enum: &proc_macro2::TokenStream,
    response_enum: &proc_macro2::TokenStream,
    init_method_details: &InitMethodDetails,
    ws_method_details: &WsMethodDetails,
    handler_arms: &HandlerDispatch,
    has_init_logging: bool,
) -> proc_macro2::TokenStream {
    // Extract values from args for use in the quote macro
    let name = &args.name;
    let endpoints = &args.endpoints;
    let _save_config = &args.save_config;
    let wit_world = &args.wit_world;

    let icon = match &args.icon {
        Some(icon_str) => quote! { Some(#icon_str.to_string()) },
        None => quote! { None },
    };

    let widget = match &args.widget {
        Some(widget_str) => quote! { Some(#widget_str.to_string()) },
        None => quote! { None },
    };

    let ui = match &args.ui {
        Some(ui_expr) => {
            if is_none_literal(ui_expr) {
                quote! { None }
            } else {
                quote! { Some(#ui_expr) }
            }
        }
        None => quote! { None },
    };

    let init_method_ident = &init_method_details.identifier;
    let init_method_call = &init_method_details.call;
    let ws_method_call = &ws_method_details.call;

    // Generate message handler functions
    let message_handlers = generate_message_handlers(self_ty, handler_arms, ws_method_call);

    // Generate the logging initialization conditionally
    let logging_init = if !has_init_logging {
        quote! {
            // Initialize logging
            hyperware_process_lib::logging::init_logging(
                hyperware_process_lib::logging::Level::DEBUG,
                hyperware_process_lib::logging::Level::INFO,
                None, Some((0, 0, 1, 1)), None
            ).unwrap();
        }
    } else {
        // Empty if init_method already does logging initialization
        quote! {}
    };

    quote! {
        wit_bindgen::generate!({
            path: "../target/wit",
            world: #wit_world,
            generate_unused_types: true,
            additional_derives: [serde::Deserialize, serde::Serialize, process_macros::SerdeJsonInto],
        });

        use hyperware_app_common::hyperware_process_lib as hyperware_process_lib;
        use hyperware_process_lib::http::server::HttpBindingConfig;
        use hyperware_process_lib::http::server::WsBindingConfig;
        use hyperware_app_common::Binding;

        #cleaned_impl_block

        // Add our generated request/response enums
        #request_enum
        #response_enum

        #message_handlers

        struct Component;
        impl Guest for Component {
            fn init(_our: String) {
                // Initialize our state
                let mut state = hyperware_app_common::initialize_state::<#self_ty>();

                // Set up necessary components
                let app_name = #name;
                let app_icon = #icon;
                let app_widget = #widget;
                let ui_config = #ui;
                let endpoints = #endpoints;

                // Setup UI if needed
                if app_icon.is_some() && app_widget.is_some() {
                    hyperware_process_lib::homepage::add_to_homepage(app_name, app_icon, Some("/"), app_widget);
                }

                #logging_init

                // Setup server with endpoints
                let mut server = hyperware_app_common::setup_server(ui_config.as_ref(), &endpoints);
                hyperware_app_common::APP_HELPERS.with(|ctx| {
                    ctx.borrow_mut().current_server = Some(&mut server);
                });

                // Initialize app state
                if #init_method_ident.is_some() {
                    #init_method_call
                }

                // Main event loop
                loop {
                    hyperware_app_common::APP_CONTEXT.with(|ctx| {
                        ctx.borrow_mut().executor.poll_all_tasks();
                    });

                    match hyperware_process_lib::await_message() {
                        Ok(message) => {
                            hyperware_app_common::APP_HELPERS.with(|ctx| {
                                ctx.borrow_mut().current_message = Some(message.clone());
                            });
                            match message {
                                hyperware_process_lib::Message::Response { body, context, .. } => {
                                    let correlation_id = context
                                        .as_deref()
                                        .map(|bytes| String::from_utf8_lossy(bytes).to_string())
                                        .unwrap_or_else(|| "no context".to_string());

                                    hyperware_app_common::RESPONSE_REGISTRY.with(|registry| {
                                        let mut registry_mut = registry.borrow_mut();
                                        registry_mut.insert(correlation_id, body);
                                    });
                                }
                                hyperware_process_lib::Message::Request { .. } => {
                                    if message.is_local() && message.source().process == "http-server:distro:sys" {
                                        handle_http_server_message(&mut state, message);
                                    } else if message.is_local() {
                                        handle_local_message(&mut state, message);
                                    } else {
                                        handle_remote_message(&mut state, message);
                                    }
                                }
                            }
                        },
                        Err(ref error) => {
                            if let hyperware_process_lib::SendError {
                                context: Some(context),
                                ..
                            } = error
                            {
                                let correlation_id = String::from_utf8_lossy(context)
                                    .to_string();

                                hyperware_app_common::RESPONSE_REGISTRY.with(|registry| {
                                    let mut registry_mut = registry.borrow_mut();
                                    registry_mut.insert(correlation_id, serde_json::to_vec(error).unwrap());
                                });
                            }

                        }
                    }
                }
            }
        }

        export!(Component);
    }
}

//------------------------------------------------------------------------------
// Main Macro Implementation
//------------------------------------------------------------------------------

/// The main procedural macro
#[proc_macro_attribute]
pub fn hyperprocess(attr: TokenStream, item: TokenStream) -> TokenStream {
    // Parse the input
    let attr_args = parse_macro_input!(attr as MetaList);
    let impl_block = parse_macro_input!(item as ItemImpl);

    // Parse the macro arguments
    let args = match parse_args(attr_args) {
        Ok(args) => args,
        Err(e) => return e.to_compile_error().into(),
    };

    // Get the self type from the implementation block
    let self_ty = &impl_block.self_ty;

    // Analyze the methods in the implementation block
    let (init_method, ws_method, function_metadata, has_init_logging) =
        match analyze_methods(&impl_block) {
            Ok(methods) => methods,
            Err(e) => return e.to_compile_error().into(),
        };

    // Filter functions by handler type
    let handlers = HandlerGroups::from_function_metadata(&function_metadata);

    // Generate HPMRequest and HPMResponse enums
    let (request_enum, response_enum) = generate_request_response_enums(&function_metadata);

    // Generate handler match arms
    let handler_arms = HandlerDispatch {
        local: generate_handler_dispatch(&handlers.local, self_ty, HandlerType::Local),
        remote: generate_handler_dispatch(&handlers.remote, self_ty, HandlerType::Remote),
        http: generate_handler_dispatch(&handlers.http, self_ty, HandlerType::Http),
        // Generate dispatch for combined local and remote handlers
        local_and_remote: generate_handler_dispatch(
            &handlers.local_and_remote,
            self_ty,
            HandlerType::Local,
        ),
    };

    // Clean the implementation block
    let cleaned_impl_block = clean_impl_block(&impl_block);

    // Prepare init method details for code generation
    let init_method_details = InitMethodDetails {
        identifier: init_method_opt_to_token(&init_method),
        call: init_method_opt_to_call(&init_method, self_ty),
    };

    // Prepare WebSocket method details for code generation
    let ws_method_details = WsMethodDetails {
        identifier: ws_method_opt_to_token(&ws_method),
        call: ws_method_opt_to_call(&ws_method),
    };

    // Generate the final output
    generate_component_impl(
        &args,
        self_ty,
        &cleaned_impl_block,
        &request_enum,
        &response_enum,
        &init_method_details,
        &ws_method_details,
        &handler_arms,
        has_init_logging,
    )
    .into()
}<|MERGE_RESOLUTION|>--- conflicted
+++ resolved
@@ -922,15 +922,10 @@
                 Ok(http_server_request) => {
                     match http_server_request {
                         hyperware_process_lib::http::server::HttpServerRequest::Http(http_request) => {
-<<<<<<< HEAD
-                            hyperware_app_common::APP_CONTEXT.with(|ctx| {
+                            hyperware_app_common::APP_HELPERS.with(|ctx| {
                                 let mut ctx_mut = ctx.borrow_mut();
                                 ctx_mut.current_path = Some(http_request.path().clone().expect("Failed to get path from HTTP request"));
                                 ctx_mut.http_method = http_request.method().clone();
-=======
-                            hyperware_app_common::APP_HELPERS.with(|ctx| {
-                                ctx.borrow_mut().current_path = Some(http_request.path().clone().expect("Failed to get path from HTTP request"));
->>>>>>> 4c944b27
                             });
 
                             // Get the blob containing the actual request
@@ -968,16 +963,10 @@
                                     );
                                 }
                             }
-<<<<<<< HEAD
-                            hyperware_app_common::APP_CONTEXT.with(|ctx| {
+                            hyperware_app_common::APP_HELPERS.with(|ctx| {
                                 let mut ctx_mut = ctx.borrow_mut();
                                 ctx_mut.current_path = None;
-                                ctx_mut.current_message = None;
                                 ctx_mut.http_method = None;
-=======
-                            hyperware_app_common::APP_HELPERS.with(|ctx| {
-                                ctx.borrow_mut().current_path = None;
->>>>>>> 4c944b27
                             });
                         },
                         hyperware_process_lib::http::server::HttpServerRequest::WebSocketPush { channel_id, message_type } => {
