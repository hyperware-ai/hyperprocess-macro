#![allow(warnings)]
use proc_macro::TokenStream;
use quote::{format_ident, quote, ToTokens};
use syn::{
    parse_macro_input, punctuated::Punctuated, spanned::Spanned, token::Comma, Expr, ItemImpl,
    Meta, ReturnType,
};

//------------------------------------------------------------------------------
// Type Definitions
//------------------------------------------------------------------------------

/// Keywords for parsing attribute arguments
mod kw {
    syn::custom_keyword!(name);
    syn::custom_keyword!(icon);
    syn::custom_keyword!(widget);
    syn::custom_keyword!(ui);
    syn::custom_keyword!(endpoints);
    syn::custom_keyword!(save_config);
    syn::custom_keyword!(wit_world);
}

/// A wrapper for a punctuated list of Meta items
struct MetaList(Punctuated<Meta, Comma>);

/// Arguments for the hyperprocess macro
struct HyperProcessArgs {
    name: String,
    icon: Option<String>,
    widget: Option<String>,
    ui: Option<Expr>,
    endpoints: Expr,
    save_config: Expr,
    wit_world: String,
}

/// Metadata for a function in the implementation block
#[derive(Clone)]
struct FunctionMetadata {
    name: syn::Ident,               // Original function name
    variant_name: String,           // CamelCase variant name
    params: Vec<syn::Type>,         // Parameter types (excluding &mut self)
    return_type: Option<syn::Type>, // Return type (None for functions returning ())
    is_async: bool,                 // Whether function is async
    is_local: bool,                 // Has #[local] attribute
    is_remote: bool,                // Has #[remote] attribute
    is_http: bool,                  // Has #[http] attribute
    http_methods: Vec<String>,      // HTTP methods this handler accepts (GET, POST, etc.)
    http_path: Option<String>,      // Specific path this handler is bound to (optional)
}

/// Enum for the different handler types
#[derive(Copy, Clone)]
enum HandlerType {
    Local,
    Remote,
    Http,
}

/// Grouped handlers by type
struct HandlerGroups<'a> {
    local: Vec<&'a FunctionMetadata>,
    remote: Vec<&'a FunctionMetadata>,
    http: Vec<&'a FunctionMetadata>,
    // New group for combined handlers (used for local messages that can also use remote handlers)
    local_and_remote: Vec<&'a FunctionMetadata>,
}

impl<'a> HandlerGroups<'a> {
    fn from_function_metadata(metadata: &'a [FunctionMetadata]) -> Self {
        // Collect handlers that are explicitly marked as local
        let local: Vec<_> = metadata.iter().filter(|f| f.is_local).collect();

        // Collect handlers that are explicitly marked as remote
        let remote: Vec<_> = metadata.iter().filter(|f| f.is_remote).collect();

        // Collect HTTP handlers
        let http: Vec<_> = metadata.iter().filter(|f| f.is_http).collect();

        // Create a combined list of local and remote handlers for local messages
        // We first include all local handlers, then add remote handlers that aren't already covered
        let mut local_and_remote = local.clone();
        for handler in remote.iter() {
            // Check if this remote handler is already in the local_and_remote list
            if !local_and_remote
                .iter()
                .any(|h| h.variant_name == handler.variant_name)
            {
                local_and_remote.push(handler);
            }
        }

        HandlerGroups {
            local,
            remote,
            http,
            local_and_remote,
        }
    }
}

/// Handler dispatch code fragments
struct HandlerDispatch {
    local: proc_macro2::TokenStream,
    remote: proc_macro2::TokenStream,
    http: proc_macro2::TokenStream,
    local_and_remote: proc_macro2::TokenStream,
}

/// Init method details for code generation
struct InitMethodDetails {
    identifier: proc_macro2::TokenStream,
    call: proc_macro2::TokenStream,
}

/// WebSocket method details for code generation
struct WsMethodDetails {
    identifier: proc_macro2::TokenStream,
    call: proc_macro2::TokenStream,
}

//------------------------------------------------------------------------------
// Parse Implementation
//------------------------------------------------------------------------------

/// Implement Parse for our MetaList newtype wrapper
impl syn::parse::Parse for MetaList {
    fn parse(input: syn::parse::ParseStream) -> syn::Result<Self> {
        let mut args = Punctuated::new();
        while !input.is_empty() {
            args.push_value(input.parse()?);
            if input.is_empty() {
                break;
            }
            args.push_punct(input.parse()?);
        }
        Ok(MetaList(args))
    }
}

//------------------------------------------------------------------------------
// Utility Functions
//------------------------------------------------------------------------------

/// Convert a snake_case string to CamelCase
fn to_camel_case(snake: &str) -> String {
    let mut camel = String::new();
    let mut capitalize_next = true;

    for c in snake.chars() {
        if c == '_' {
            capitalize_next = true;
        } else if capitalize_next {
            camel.push(c.to_ascii_uppercase());
            capitalize_next = false;
        } else {
            camel.push(c);
        }
    }

    camel
}

/// Parse a string literal from an expression
fn parse_string_literal(expr: &Expr, span: proc_macro2::Span) -> syn::Result<String> {
    if let Expr::Lit(expr_lit) = expr {
        if let syn::Lit::Str(lit) = &expr_lit.lit {
            Ok(lit.value())
        } else {
            Err(syn::Error::new(span, "Expected string literal"))
        }
    } else {
        Err(syn::Error::new(span, "Expected string literal"))
    }
}

/// Parse the UI expression (handling Some() wrapper)
fn parse_ui_expr(expr: &Expr) -> syn::Result<Option<Expr>> {
    if let Expr::Call(call) = expr {
        if let Expr::Path(path) = &*call.func {
            if path
                .path
                .segments
                .last()
                .map(|s| s.ident == "Some")
                .unwrap_or(false)
            {
                if call.args.len() == 1 {
                    return Ok(Some(call.args[0].clone()));
                } else {
                    return Err(syn::Error::new(
                        call.span(),
                        "Some must have exactly one argument",
                    ));
                }
            }
        }
    }
    Ok(Some(expr.clone()))
}

/// Check if a method has a specific attribute
fn has_attribute(method: &syn::ImplItemFn, attr_name: &str) -> bool {
    method
        .attrs
        .iter()
        .any(|attr| attr.path().is_ident(attr_name))
}

/// Parse HTTP methods and path from the #[http] attribute
/// Supports: #[http], #[http(method = "GET")], #[http(method = "POST", path = "/api")]
fn parse_http_attributes(method: &syn::ImplItemFn) -> (Vec<String>, Option<String>) {
    for attr in &method.attrs {
        if attr.path().is_ident("http") {
            // Handle #[http] with no arguments - defaults to ALL methods
            if matches!(&attr.meta, syn::Meta::Path(_)) {
                return (
                    vec![
                        "GET".to_string(),
                        "POST".to_string(),
                        "PUT".to_string(),
                        "DELETE".to_string(),
                        "PATCH".to_string(),
                        "HEAD".to_string(),
                        "OPTIONS".to_string(),
                    ],
                    None,
                );
            }

            // Handle #[http(method = "GET", path = "/api")]
            if let syn::Meta::List(list) = &attr.meta {
                let mut methods = None;
                let mut path = None;

                // Parse the token stream manually
                let tokens: Vec<_> = list.tokens.clone().into_iter().collect();
                let mut i = 0;

                while i < tokens.len() {
                    // Look for identifier (method or path)
                    if let proc_macro2::TokenTree::Ident(ident) = &tokens[i] {
                        let ident_str = ident.to_string();

                        // Check for = sign
                        if i + 2 < tokens.len() {
                            if let proc_macro2::TokenTree::Punct(punct) = &tokens[i + 1] {
                                if punct.as_char() == '=' {
                                    // Get the string literal
                                    if let proc_macro2::TokenTree::Literal(lit) = &tokens[i + 2] {
                                        let lit_str = lit.to_string();
                                        // Remove quotes from the literal
                                        let value = lit_str.trim_matches('"');

                                        if ident_str == "method" {
                                            let method = value.to_uppercase();
                                            if matches!(
                                                method.as_str(),
                                                "GET"
                                                    | "POST"
                                                    | "PUT"
                                                    | "DELETE"
                                                    | "PATCH"
                                                    | "HEAD"
                                                    | "OPTIONS"
                                            ) {
                                                methods = Some(vec![method]);
                                            }
                                        } else if ident_str == "path" {
                                            path = Some(value.to_string());
                                        }
                                    }
                                    i += 3; // Skip ident, =, and literal

                                    // Skip comma if present
                                    if i < tokens.len() {
                                        if let proc_macro2::TokenTree::Punct(punct) = &tokens[i] {
                                            if punct.as_char() == ',' {
                                                i += 1;
                                            }
                                        }
                                    }
                                    continue;
                                }
                            }
                        }
                    }
                    i += 1;
                }

                // Default to ALL methods if none specified
                let final_methods = methods.unwrap_or_else(|| {
                    vec![
                        "GET".to_string(),
                        "POST".to_string(),
                        "PUT".to_string(),
                        "DELETE".to_string(),
                        "PATCH".to_string(),
                        "HEAD".to_string(),
                        "OPTIONS".to_string(),
                    ]
                });

                return (final_methods, path);
            }

            // Default to ALL methods if parsing fails
            return (
                vec![
                    "GET".to_string(),
                    "POST".to_string(),
                    "PUT".to_string(),
                    "DELETE".to_string(),
                    "PATCH".to_string(),
                    "HEAD".to_string(),
                    "OPTIONS".to_string(),
                ],
                None,
            );
        }
    }
    (Vec::new(), None)
}

/// Remove our custom attributes from the implementation block
fn clean_impl_block(impl_block: &ItemImpl) -> ItemImpl {
    let mut cleaned_impl_block = impl_block.clone();
    for item in &mut cleaned_impl_block.items {
        if let syn::ImplItem::Fn(method) = item {
            method.attrs.retain(|attr| {
                !attr.path().is_ident("init")
                    && !attr.path().is_ident("http")
                    && !attr.path().is_ident("local")
                    && !attr.path().is_ident("remote")
                    && !attr.path().is_ident("ws")
            });
        }
    }
    cleaned_impl_block
}

/// Check if a method has a valid self receiver (&mut self)
fn has_valid_self_receiver(method: &syn::ImplItemFn) -> bool {
    method
        .sig
        .inputs
        .first()
        .map_or(false, |arg| matches!(arg, syn::FnArg::Receiver(_)))
}

//------------------------------------------------------------------------------
// Argument Parsing Functions
//------------------------------------------------------------------------------

/// Parse the arguments to the hyperprocess macro
fn parse_args(attr_args: MetaList) -> syn::Result<HyperProcessArgs> {
    let mut name = None;
    let mut icon = None;
    let mut widget = None;
    let mut ui = None;
    let mut endpoints = None;
    let mut save_config = None;
    let mut wit_world = None;

    let span = attr_args
        .0
        .first()
        .map_or_else(|| proc_macro2::Span::call_site(), |arg| arg.span());

    for arg in &attr_args.0 {
        if let Meta::NameValue(nv) = arg {
            let key = nv.path.get_ident().unwrap().to_string();
            match key.as_str() {
                "name" => {
                    name = Some(parse_string_literal(&nv.value, nv.value.span())?);
                }
                "icon" => {
                    icon = Some(parse_string_literal(&nv.value, nv.value.span())?);
                }
                "widget" => {
                    widget = Some(parse_string_literal(&nv.value, nv.value.span())?);
                }
                "ui" => {
                    ui = parse_ui_expr(&nv.value)?;
                }
                "endpoints" => endpoints = Some(nv.value.clone()),
                "save_config" => save_config = Some(nv.value.clone()),
                "wit_world" => {
                    wit_world = Some(parse_string_literal(&nv.value, nv.value.span())?);
                }
                _ => return Err(syn::Error::new(nv.path.span(), "Unknown attribute")),
            }
        } else {
            return Err(syn::Error::new(arg.span(), "Expected name-value pair"));
        }
    }

    Ok(HyperProcessArgs {
        name: name.ok_or_else(|| syn::Error::new(span, "Missing 'name'"))?,
        icon,
        widget,
        ui,
        endpoints: endpoints.ok_or_else(|| syn::Error::new(span, "Missing 'endpoints'"))?,
        save_config: save_config.ok_or_else(|| syn::Error::new(span, "Missing 'save_config'"))?,
        wit_world: wit_world.ok_or_else(|| syn::Error::new(span, "Missing 'wit_world'"))?,
    })
}

//------------------------------------------------------------------------------
// Method Validation Functions
//------------------------------------------------------------------------------

/// Validate the init method signature
fn validate_init_method(method: &syn::ImplItemFn) -> syn::Result<()> {
    // Ensure the method is async
    if method.sig.asyncness.is_none() {
        return Err(syn::Error::new_spanned(
            &method.sig,
            "Init method must be declared as async",
        ));
    }

    // Ensure first param is &mut self
    if !has_valid_self_receiver(method) {
        return Err(syn::Error::new_spanned(
            &method.sig,
            "Init method must take &mut self as first parameter",
        ));
    }

    // Ensure no other parameters
    if method.sig.inputs.len() > 1 {
        return Err(syn::Error::new_spanned(
            &method.sig,
            "Init method must not take any parameters other than &mut self",
        ));
    }

    // Validate return type
    if !matches!(method.sig.output, ReturnType::Default) {
        return Err(syn::Error::new_spanned(
            &method.sig,
            "Init method must not return a value",
        ));
    }

    Ok(())
}

/// Validate the websocket method signature
fn validate_websocket_method(method: &syn::ImplItemFn) -> syn::Result<()> {
    // Ensure first param is &mut self
    if !has_valid_self_receiver(method) {
        return Err(syn::Error::new_spanned(
            &method.sig,
            "WebSocket method must take &mut self as first parameter",
        ));
    }

    // Ensure there are exactly 4 parameters (including &mut self)
    if method.sig.inputs.len() != 4 {
        return Err(syn::Error::new_spanned(
            &method.sig,
            "WebSocket method must take exactly 3 additional parameters: channel_id, message_type, and blob",
        ));
    }

    // Get parameters (excluding &mut self)
    let params: Vec<_> = method.sig.inputs.iter().skip(1).collect();

    // Check parameter types (we're not doing exact type checking, just rough check)
    let channel_id_param = &params[0];
    let message_type_param = &params[1];
    let blob_param = &params[2];

    if let syn::FnArg::Typed(pat_type) = channel_id_param {
        if !pat_type.ty.to_token_stream().to_string().contains("u32") {
            return Err(syn::Error::new_spanned(
                pat_type,
                "First parameter of WebSocket method must be channel_id: u32",
            ));
        }
    }

    if let syn::FnArg::Typed(pat_type) = message_type_param {
        let type_str = pat_type.ty.to_token_stream().to_string();
        if !type_str.contains("WsMessageType") && !type_str.contains("MessageType") {
            return Err(syn::Error::new_spanned(
                pat_type,
                "Second parameter of WebSocket method must be message_type: WsMessageType",
            ));
        }
    }

    if let syn::FnArg::Typed(pat_type) = blob_param {
        if !pat_type
            .ty
            .to_token_stream()
            .to_string()
            .contains("LazyLoadBlob")
        {
            return Err(syn::Error::new_spanned(
                pat_type,
                "Third parameter of WebSocket method must be blob: LazyLoadBlob",
            ));
        }
    }

    // Validate return type (must be unit)
    if !matches!(method.sig.output, ReturnType::Default) {
        return Err(syn::Error::new_spanned(
            &method.sig.output,
            "WebSocket method must not return a value",
        ));
    }

    Ok(())
}

/// Validate a request-response function signature
fn validate_request_response_function(method: &syn::ImplItemFn) -> syn::Result<()> {
    // Ensure first param is &mut self
    if !has_valid_self_receiver(method) {
        return Err(syn::Error::new_spanned(
            &method.sig,
            "Request-response handlers must take &mut self as their first parameter",
        ));
    }

    // No limit on additional parameters - we support any number
    // No validation for return type - any return type is allowed

    Ok(())
}

//------------------------------------------------------------------------------
// Method Analysis Functions
//------------------------------------------------------------------------------

/// Analyze the methods in an implementation block
fn analyze_methods(
    impl_block: &ItemImpl,
) -> syn::Result<(
    Option<syn::Ident>,    // init method
    Option<syn::Ident>,    // ws method
    Vec<FunctionMetadata>, // metadata for request/response methods
    bool,                  // whether init method contains logging init
)> {
    let mut init_method = None;
    let mut ws_method = None;
    let mut has_init_logging = false;
    let mut function_metadata = Vec::new();

    for item in &impl_block.items {
        if let syn::ImplItem::Fn(method) = item {
            let ident = method.sig.ident.clone();

            // Check for method attributes
            let has_init = has_attribute(method, "init");
            let has_http = has_attribute(method, "http");
            let has_local = has_attribute(method, "local");
            let has_remote = has_attribute(method, "remote");
            let has_ws = has_attribute(method, "ws");

            // Handle init method
            if has_init {
                if has_http || has_local || has_remote || has_ws {
                    return Err(syn::Error::new_spanned(
                        method,
                        "#[init] cannot be combined with other attributes",
                    ));
                }
                validate_init_method(method)?;
                if init_method.is_some() {
                    return Err(syn::Error::new_spanned(
                        method,
                        "Multiple #[init] methods defined",
                    ));
                }
                init_method = Some(ident);

                // Check if init_method contains logging init
                has_init_logging = contains_init_logging(method);

                continue;
            }

            // Handle WebSocket method
            if has_ws {
                if has_http || has_local || has_remote || has_init {
                    return Err(syn::Error::new_spanned(
                        method,
                        "#[ws] cannot be combined with other attributes",
                    ));
                }
                validate_websocket_method(method)?;
                if ws_method.is_some() {
                    return Err(syn::Error::new_spanned(
                        method,
                        "Multiple #[ws] methods defined",
                    ));
                }
                ws_method = Some(ident);
                continue;
            }

            // Handle request-response methods
            if has_http || has_local || has_remote {
                validate_request_response_function(method)?;
                let metadata = extract_function_metadata(method, has_local, has_remote, has_http);

                // Parameter-less HTTP handlers can optionally specify a path, but it's not required
                // They can use get_path() and get_method() to handle requests dynamically

                function_metadata.push(metadata);
            }
        }
    }

    // Check if we have at least one handler
    if function_metadata.is_empty() {
        return Err(syn::Error::new(
            proc_macro2::Span::call_site(),
            "You must specify at least one handler with #[remote], #[local], or #[http] attribute. Without any handlers, this hyperprocess wouldn't respond to any requests.",
        ));
    }

    // Check for duplicate HTTP (method + path) combinations
    // Only validate specific paths - allow multiple method-only handlers for dynamic routing
    let mut http_routes = std::collections::HashMap::new();
    for func in &function_metadata {
        if func.is_http {
            // Only validate handlers with specific paths
            if let Some(path) = &func.http_path {
                for method in &func.http_methods {
                    let route_key = (method.clone(), path.clone());
                    if let Some(existing_handler) = http_routes.get(&route_key) {
                        return Err(syn::Error::new(
                            proc_macro2::Span::call_site(),
                            format!(
                                "Duplicate HTTP route detected: {} {}\n\
                                First handler: {}\n\
                                Second handler: {}\n\
                                \n\
                                Each (method + specific path) combination must map to exactly one handler.\n\
                                Consider:\n\
                                - Using different paths for different handlers\n\
                                - Combining the logic into a single handler\n\
                                - Using method-only handlers with get_path() for dynamic routing",
                                method, path, existing_handler, func.name
                            ),
                        ));
                    }
                    http_routes.insert(route_key, &func.name);
                }
            }
            // Method-only handlers (no specific path) are allowed to coexist
            // They can use get_path() at runtime to implement custom routing logic
        }
    }

    Ok((init_method, ws_method, function_metadata, has_init_logging))
}

/// Extract metadata from a function
fn extract_function_metadata(
    method: &syn::ImplItemFn,
    is_local: bool,
    is_remote: bool,
    is_http: bool,
) -> FunctionMetadata {
    let ident = method.sig.ident.clone();

    // Extract parameter types (skipping &mut self)
    let params = method
        .sig
        .inputs
        .iter()
        .skip(1)
        .filter_map(|input| {
            if let syn::FnArg::Typed(pat_type) = input {
                Some((*pat_type.ty).clone())
            } else {
                None
            }
        })
        .collect();

    // Extract return type
    let return_type = match &method.sig.output {
        ReturnType::Default => None, // () - no explicit return
        ReturnType::Type(_, ty) => Some((**ty).clone()),
    };

    // Create variant name (snake_case to CamelCase)
    let variant_name = to_camel_case(&ident.to_string());

    // Parse HTTP attributes if this is an HTTP handler
    let (http_methods, http_path) = if is_http {
        parse_http_attributes(method)
    } else {
        (Vec::new(), None)
    };

    FunctionMetadata {
        name: ident,
        variant_name,
        params,
        return_type,
        is_async: method.sig.asyncness.is_some(),
        is_local,
        is_remote,
        is_http,
        http_methods,
        http_path,
    }
}

/// Check if a method contains a call to init_logging
fn contains_init_logging(method: &syn::ImplItemFn) -> bool {
    let mut contains_logging = false;

    // Visitor to find init_logging calls
    struct LoggingVisitor {
        found: bool,
    }

    impl<'ast> syn::visit::Visit<'ast> for LoggingVisitor {
        fn visit_expr_call(&mut self, call: &'ast syn::ExprCall) {
            if let syn::Expr::Path(path) = &*call.func {
                if path
                    .path
                    .segments
                    .last()
                    .map(|s| s.ident == "init_logging")
                    .unwrap_or(false)
                {
                    self.found = true;
                }
            }
            syn::visit::visit_expr_call(self, call);
        }
    }

    // Visit the method body to find init_logging calls
    let mut visitor = LoggingVisitor { found: false };
    syn::visit::visit_block(&mut visitor, &method.block);

    visitor.found
}

//------------------------------------------------------------------------------
// Enum Generation Functions
//------------------------------------------------------------------------------

/// Generate Request and Response enums based on function metadata
fn generate_request_response_enums(
    function_metadata: &[FunctionMetadata],
) -> (proc_macro2::TokenStream, proc_macro2::TokenStream) {
    if function_metadata.is_empty() {
        return (quote! {}, quote! {});
    }

    // HPMRequest enum variants - ONLY include handlers that have parameters
    // Parameter-less handlers are dispatched directly in Phase 1, not through enum deserialization
    let request_variants = function_metadata
        .iter()
        //.filter(|func| !func.params.is_empty()) // Only include handlers with parameters
        .map(|func| {
            let variant_name = format_ident!("{}", &func.variant_name);
            generate_enum_variant(&variant_name, &func.params)
        });

    // HPMResponse enum variants - include ALL handlers since they all need to return responses
    let response_variants = function_metadata.iter().map(|func| {
        let variant_name = format_ident!("{}", &func.variant_name);

        if let Some(return_type) = &func.return_type {
            let type_str = return_type.to_token_stream().to_string();
            if type_str == "()" {
                // Unit variant for () return type
                quote! { #variant_name }
            } else {
                // Tuple variant with return type
                quote! { #variant_name(#return_type) }
            }
        } else {
            // Unit variant for no explicit return
            quote! { #variant_name }
        }
    });

    // Generate the enum definitions with serialization derives
    (
        quote! {
            #[derive(Debug, serde::Serialize, serde::Deserialize)]
            enum HPMRequest {
                #(#request_variants),*
            }
        },
        quote! {
            #[derive(Debug, serde::Serialize, serde::Deserialize)]
            enum HPMResponse {
                #(#response_variants),*
            }
        },
    )
}

/// Generate a token stream for an enum variant based on parameter types
fn generate_enum_variant(
    variant_name: &syn::Ident,
    params: &[syn::Type],
) -> proc_macro2::TokenStream {
    if params.is_empty() {
        // Changed to a struct variant with no fields for functions with no parameters
        // This matches the JSON format {"VariantName": {}} sent by the client
        quote! { #variant_name }
    } else if params.len() == 1 {
        // Simple tuple variant for single parameter
        let param_type = &params[0];
        quote! { #variant_name(#param_type) }
    } else {
        // Tuple variant with multiple types for multiple parameters
        quote! { #variant_name(#(#params),*) }
    }
}

//------------------------------------------------------------------------------
// Handler Generation Functions
//------------------------------------------------------------------------------

/// Generate handler match arms for request handling
fn generate_handler_dispatch(
    handlers: &[&FunctionMetadata],
    self_ty: &Box<syn::Type>,
    handler_type: HandlerType,
) -> proc_macro2::TokenStream {
    if handlers.is_empty() {
        let message = match handler_type {
            HandlerType::Local => "No local handlers defined but received a local request",
            HandlerType::Remote => "No remote handlers defined but received a remote request",
            HandlerType::Http => "No HTTP handlers defined but received an HTTP request",
        };
        return quote! {
            hyperware_process_lib::logging::warn!(#message);
        };
    }

    let type_name = match handler_type {
        HandlerType::Local => "local",
        HandlerType::Remote => "remote",
        HandlerType::Http => "http",
    };

    let dispatch_arms = handlers
        .iter()
        .map(|func| generate_handler_dispatch_arm(func, self_ty, handler_type, type_name));

    // Add an explicit unreachable for other variants
    let unreachable_arm = quote! {
        _ => unreachable!(concat!("Non-", #type_name, " request variant received in ", #type_name, " handler"))
    };

    quote! {
        match request {
            #(#dispatch_arms)*
            #unreachable_arm
        }
    }
}

/// Generate a match arm for a specific handler
fn generate_handler_dispatch_arm(
    func: &FunctionMetadata,
    self_ty: &Box<syn::Type>,
    handler_type: HandlerType,
    type_name: &str,
) -> proc_macro2::TokenStream {
    let fn_name = &func.name;
    let variant_name = format_ident!("{}", &func.variant_name);

    // Get the appropriate response handling code
    let response_handling =
        generate_response_handling(func, &variant_name, handler_type, type_name);

    if func.is_async {
        generate_async_handler_arm(func, self_ty, fn_name, &variant_name, response_handling)
    } else {
        generate_sync_handler_arm(func, fn_name, &variant_name, response_handling)
    }
}

/// Generate response handling code based on handler type
fn generate_response_handling(
    _func: &FunctionMetadata,
    variant_name: &syn::Ident,
    handler_type: HandlerType,
    type_name: &str,
) -> proc_macro2::TokenStream {
    match handler_type {
        HandlerType::Local | HandlerType::Remote => {
            quote! {
                // Instead of wrapping in HPMResponse enum, directly serialize the result
                let resp = hyperware_process_lib::Response::new()
                    .body(serde_json::to_vec(&result).unwrap());
                resp.send().unwrap();
            }
        }
        HandlerType::Http => {
            quote! {
                // Instead of wrapping in HPMResponse enum, directly serialize the result
                let response_bytes = serde_json::to_vec(&result).unwrap();

                // Get headers from APP_HELPERS if any are set
                let headers_opt = hyperware_app_common::APP_HELPERS.with(|ctx| {
                    let helpers = ctx.borrow();
                    if helpers.response_headers.is_empty() {
                        None
                    } else {
                        Some(helpers.response_headers.clone())
                    }
                });

                hyperware_process_lib::http::server::send_response(
                    hyperware_process_lib::http::StatusCode::OK,
                    headers_opt,
                    response_bytes
                );

                // Clear headers after sending response
                hyperware_app_common::clear_response_headers();
            }
        }
    }
}

/// Generate a match arm for an async handler
fn generate_async_handler_arm(
    func: &FunctionMetadata,
    self_ty: &Box<syn::Type>,
    fn_name: &syn::Ident,
    variant_name: &syn::Ident,
    response_handling: proc_macro2::TokenStream,
) -> proc_macro2::TokenStream {
    if func.params.is_empty() {
        // Updated pattern to match struct variant with no fields
        quote! {
            HPMRequest::#variant_name{} => {
<<<<<<< HEAD
                // Create a raw pointer to state for use in the async block
                let state_ptr: *mut #self_ty = state;
                hyperware_app_common::hyper! {
=======
                // Capture HTTP context before entering async block
                let (captured_path, captured_method) = hyperware_app_common::APP_HELPERS.with(|ctx| {
                    let ctx_borrow = ctx.borrow();
                    (ctx_borrow.current_path.clone(), ctx_borrow.current_http_method.clone())
                });
                
                // Create a raw pointer to state for use in the async block
                let state_ptr: *mut #self_ty = state;
                hyperware_app_common::hyper! {
                    // Restore HTTP context in the async task
                    hyperware_app_common::APP_HELPERS.with(|ctx| {
                        let mut ctx_mut = ctx.borrow_mut();
                        ctx_mut.current_path = captured_path;
                        ctx_mut.current_http_method = captured_method;
                    });
                    
>>>>>>> 505171a1
                    // Inside the async block, use the pointer to access state
                    let result = unsafe { (*state_ptr).#fn_name().await };
                    #response_handling
                }
            }
        }
    } else if func.params.len() == 1 {
        // Async function with a single parameter
        quote! {
            HPMRequest::#variant_name(param) => {
                let param_captured = param;  // Capture param before moving into async block
<<<<<<< HEAD
                // Create a raw pointer to state for use in the async block
                let state_ptr: *mut #self_ty = state;
                hyperware_app_common::hyper! {
=======
                
                // Capture HTTP context before entering async block
                let (captured_path, captured_method) = hyperware_app_common::APP_HELPERS.with(|ctx| {
                    let ctx_borrow = ctx.borrow();
                    (ctx_borrow.current_path.clone(), ctx_borrow.current_http_method.clone())
                });
                
                // Create a raw pointer to state for use in the async block
                let state_ptr: *mut #self_ty = state;
                hyperware_app_common::hyper! {
                    // Restore HTTP context in the async task
                    hyperware_app_common::APP_HELPERS.with(|ctx| {
                        let mut ctx_mut = ctx.borrow_mut();
                        ctx_mut.current_path = captured_path;
                        ctx_mut.current_http_method = captured_method;
                    });
                    
>>>>>>> 505171a1
                    // Inside the async block, use the pointer to access state
                    let result = unsafe { (*state_ptr).#fn_name(param_captured).await };
                    #response_handling
                }
            }
        }
    } else {
        // Async function with multiple parameters
        let param_count = func.params.len();
        let param_names = (0..param_count).map(|i| format_ident!("param{}", i));
        let capture_statements = (0..param_count).map(|i| {
            let param = format_ident!("param{}", i);
            let captured = format_ident!("param{}_captured", i);
            quote! { let #captured = #param; }
        });
        let captured_names = (0..param_count).map(|i| format_ident!("param{}_captured", i));

        quote! {
            HPMRequest::#variant_name(#(#param_names),*) => {
                // Capture all parameters before moving into async block
                #(#capture_statements)*
<<<<<<< HEAD
                // Create a raw pointer to state for use in the async block
                let state_ptr: *mut #self_ty = state;
                hyperware_app_common::hyper! {
=======
                
                // Capture HTTP context before entering async block
                let (captured_path, captured_method) = hyperware_app_common::APP_HELPERS.with(|ctx| {
                    let ctx_borrow = ctx.borrow();
                    (ctx_borrow.current_path.clone(), ctx_borrow.current_http_method.clone())
                });
                
                // Create a raw pointer to state for use in the async block
                let state_ptr: *mut #self_ty = state;
                hyperware_app_common::hyper! {
                    // Restore HTTP context in the async task
                    hyperware_app_common::APP_HELPERS.with(|ctx| {
                        let mut ctx_mut = ctx.borrow_mut();
                        ctx_mut.current_path = captured_path;
                        ctx_mut.current_http_method = captured_method;
                    });
                    
>>>>>>> 505171a1
                    // Inside the async block, use the pointer to access state
                    let result = unsafe { (*state_ptr).#fn_name(#(#captured_names),*).await };
                    #response_handling
                }
            }
        }
    }
}

/// Generate a match arm for a sync handler
fn generate_sync_handler_arm(
    func: &FunctionMetadata,
    fn_name: &syn::Ident,
    variant_name: &syn::Ident,
    response_handling: proc_macro2::TokenStream,
) -> proc_macro2::TokenStream {
    if func.params.is_empty() {
        // Updated pattern to match struct variant with no fields
        quote! {
            HPMRequest::#variant_name{} => {
                let result = unsafe { (*state).#fn_name() };
                #response_handling
            }
        }
    } else if func.params.len() == 1 {
        quote! {
            HPMRequest::#variant_name(param) => {
                let result = unsafe { (*state).#fn_name(param) };
                #response_handling
            }
        }
    } else {
        let param_count = func.params.len();
        let param_names = (0..param_count).map(|i| format_ident!("param{}", i));
        let param_names2 = param_names.clone();

        quote! {
            HPMRequest::#variant_name(#(#param_names),*) => {
                let result = unsafe { (*state).#fn_name(#(#param_names2),*) };
                #response_handling
            }
        }
    }
}

//------------------------------------------------------------------------------
// Component Generation Functions
//------------------------------------------------------------------------------

/// Convert optional init method to token stream for identifier
fn init_method_opt_to_token(init_method: &Option<syn::Ident>) -> proc_macro2::TokenStream {
    if let Some(method_name) = init_method {
        quote! { Some(stringify!(#method_name)) }
    } else {
        quote! { None::<&str> }
    }
}

/// Convert optional init method to token stream for method call
fn init_method_opt_to_call(
    init_method: &Option<syn::Ident>,
    self_ty: &Box<syn::Type>,
) -> proc_macro2::TokenStream {
    if let Some(method_name) = init_method {
        quote! {
            // Create a pointer to state for use in the async block
            let state_ptr: *mut #self_ty = &mut state;
            hyperware_app_common::hyper! {
                // Inside the async block, use the pointer to access state
                unsafe { (*state_ptr).#method_name().await };
            }
        }
    } else {
        quote! {}
    }
}

/// Convert optional WebSocket method to token stream for identifier
fn ws_method_opt_to_token(ws_method: &Option<syn::Ident>) -> proc_macro2::TokenStream {
    if let Some(method_name) = ws_method {
        quote! { Some(stringify!(#method_name)) }
    } else {
        quote! { None::<&str> }
    }
}

/// Convert optional WebSocket method to token stream for method call
fn ws_method_opt_to_call(ws_method: &Option<syn::Ident>) -> proc_macro2::TokenStream {
    if let Some(method_name) = ws_method {
        quote! { unsafe { (*state).#method_name(channel_id, message_type, blob) }; }
    } else {
        quote! {}
    }
}

/// Generate message handler functions for message types
fn generate_message_handlers(
    self_ty: &Box<syn::Type>,
    handler_arms: &HandlerDispatch,
    ws_method_call: &proc_macro2::TokenStream,
    http_handlers: &[&FunctionMetadata],
) -> proc_macro2::TokenStream {
    let http_request_match_arms = &handler_arms.http;
    let local_request_match_arms = &handler_arms.local;
    let remote_request_match_arms = &handler_arms.remote;
    // We now use the combined local_and_remote handlers for local messages
    let local_and_remote_request_match_arms = &handler_arms.local_and_remote;

    // Collect all specific paths from ALL handlers (parameter-less AND parameter-based)
    let specific_paths: Vec<_> = http_handlers
        .iter()
        .filter_map(|h| h.http_path.as_ref())
        .collect();

    // Generate method checking for HTTP handlers with parameters (Phase 2 only)
    let http_handlers_with_params: Vec<_> = http_handlers
        .iter()
        .filter(|h| !h.params.is_empty())
        .collect();

    let http_method_checks: Vec<_> = http_handlers_with_params
        .iter()
        .map(|handler| {
            let variant_name = format_ident!("{}", &handler.variant_name);
            let methods = &handler.http_methods;
            let path = handler.http_path.as_deref().unwrap_or("");

            quote! {
                (stringify!(#variant_name), (vec![#(#methods),*], #path))
            }
        })
        .collect();

    // Generate path checking for HTTP handlers with parameters (Phase 2 only)
    let http_path_checks = http_handlers_with_params.iter().map(|handler| {
        let variant_name = format_ident!("{}", &handler.variant_name);

        if let Some(path) = &handler.http_path {
            quote! {
                (stringify!(#variant_name), Some(#path))
            }
        } else {
            quote! {
                (stringify!(#variant_name), None::<&str>)
            }
        }
    });

    // Generate variant names for pattern matching (Phase 2 only)
    let http_variants_with_params: Vec<_> = http_handlers_with_params
        .iter()
        .map(|handler| format_ident!("{}", &handler.variant_name))
        .collect();

    // --- Handler Dispatch ---
    // Generate dispatch logic for all HTTP handlers.
    // Priority logic: When there's a request body, prioritize parameterized handlers.
    // When there's no body, prioritize parameter-less handlers.

    // First, separate handlers by parameter presence
    let parameterized_handlers: Vec<_> = http_handlers
        .iter()
        .filter(|h| !h.params.is_empty())
        .collect();
    let parameterless_handlers: Vec<_> = http_handlers
        .iter()
        .filter(|h| h.params.is_empty())
        .collect();

    // Sort each group by path specificity (specific paths before dynamic)
    let mut sorted_parameterized: Vec<_> = parameterized_handlers;
    sorted_parameterized.sort_by_key(|handler| handler.http_path.is_none());

    let mut sorted_parameterless: Vec<_> = parameterless_handlers;
    sorted_parameterless.sort_by_key(|handler| handler.http_path.is_none());

    // Create dispatch arms with proper priority logic
    let parameterized_dispatch_arms: Vec<_> = sorted_parameterized.iter().map(|handler| {
        let fn_name = &handler.name;
        let variant_name = format_ident!("{}", &handler.variant_name);
        let path_check = if let Some(path) = &handler.http_path {
            quote! { &current_path == #path }
        } else {
            // Dynamic routing: match any path EXCEPT those with specific handlers
            quote! { ![#(#specific_paths),*].contains(&current_path.as_str()) }
        };
        let methods = &handler.http_methods;
        let method_check = quote! { [#(#methods),*].contains(&http_method.as_str()) };

        // Handler with parameters - need request body
        quote! {
            hyperware_process_lib::logging::debug!("Checking parameterized handler {} for {} {} - path_check: {}, method_check: {}",
                stringify!(#fn_name), http_method, current_path, (#path_check), (#method_check));
            if #path_check && #method_check {
                hyperware_process_lib::logging::debug!("Matched parameterized handler {} for {} {}", stringify!(#fn_name), http_method, current_path);

                if let Some(ref blob) = blob_opt {
                    hyperware_process_lib::logging::debug!("Got blob with {} bytes: {}", blob.bytes.len(), String::from_utf8_lossy(&blob.bytes));
                    match serde_json::from_slice::<HPMRequest>(&blob.bytes) {
                        Ok(request) => {
                            match request {
                                HPMRequest::#variant_name(..) => {
                                    // Correct variant - dispatch through the match
                                    unsafe {
                                        #http_request_match_arms
                                        hyperware_app_common::maybe_save_state(&mut *state);
                                    }
                                },
                                _ => {
                                    // Wrong variant name in request
                                    hyperware_process_lib::logging::error!("Request body contains wrong handler name for {} {}", http_method, current_path);
                                    hyperware_process_lib::http::server::send_response(
                                        hyperware_process_lib::http::StatusCode::BAD_REQUEST,
                                        None,
                                        format!("Expected handler name '{}' in request body", stringify!(#variant_name)).into_bytes()
                                    );
                                }
                            }
                        },
                        Err(e) => {
                            let error_details = if blob.bytes.is_empty() {
                                "Request body is empty. This handler expects a JSON object with the handler name and parameters.".to_string()
                            } else if let Ok(json_value) = serde_json::from_slice::<serde_json::Value>(&blob.bytes) {
                                format!(
                                    "Invalid request format. Expected: {{\"{}\":[ ...parameters... ]}}, but got: {}",
                                    stringify!(#variant_name),
                                    serde_json::to_string(&json_value).unwrap_or_else(|_| "invalid JSON".to_string())
                                )
                            } else {
                                format!(
                                    "Invalid JSON in request body. Expected: {{\"{}\":[ ...parameters... ]}}. Parse error: {}",
                                    stringify!(#variant_name),
                                    e
                                )
                            };

                            hyperware_process_lib::logging::error!("Handler {} failed to deserialize request: {}", stringify!(#fn_name), error_details);
                            hyperware_process_lib::http::server::send_response(
                                hyperware_process_lib::http::StatusCode::BAD_REQUEST,
                                None,
                                error_details.into_bytes()
                            );
                        }
                    }
                } else {
                    hyperware_process_lib::logging::error!("Handler {} requires a request body", stringify!(#fn_name));
                    hyperware_process_lib::http::server::send_response(
                        hyperware_process_lib::http::StatusCode::BAD_REQUEST,
                        None,
                        format!("Handler {} requires a request body", stringify!(#fn_name)).into_bytes()
                    );
                }
<<<<<<< HEAD
=======
                
                hyperware_app_common::APP_HELPERS.with(|ctx| {
                    let mut ctx_mut = ctx.borrow_mut();
                    ctx_mut.current_path = None;
                    ctx_mut.current_http_method = None;
                });
>>>>>>> 505171a1
                return;
            }
        }
    }).collect();

    let parameterless_dispatch_arms: Vec<_> = sorted_parameterless.iter().map(|handler| {
        let fn_name = &handler.name;
        let path_check = if let Some(path) = &handler.http_path {
            quote! { &current_path == #path }
        } else {
<<<<<<< HEAD
=======
            // Dynamic routing: match any path EXCEPT those with specific handlers
>>>>>>> 505171a1
            quote! { ![#(#specific_paths),*].contains(&current_path.as_str()) }
        };
        let methods = &handler.http_methods;
        let method_check = quote! { [#(#methods),*].contains(&http_method.as_str()) };

        // Parameterless handler - direct dispatch
        let response_handling = quote! {
            let response_bytes = match serde_json::to_vec(&result) {
                Ok(bytes) => bytes,
                Err(e) => {
                    hyperware_process_lib::logging::error!("Failed to serialize response: {}", e);
                    hyperware_process_lib::http::server::send_response(
                        hyperware_process_lib::http::StatusCode::INTERNAL_SERVER_ERROR,
                        None,
                        "Failed to serialize response".as_bytes().to_vec(),
                    );
                    return;
                }
            };

            // Get headers from APP_HELPERS if any are set
            let headers_opt = hyperware_app_common::APP_HELPERS.with(|ctx| {
                let helpers = ctx.borrow();
                if helpers.response_headers.is_empty() {
                    None
                } else {
                    Some(helpers.response_headers.clone())
                }
            });

            hyperware_process_lib::http::server::send_response(
                hyperware_process_lib::http::StatusCode::OK,
                headers_opt,
                response_bytes
            );

            // Clear headers after sending response
            hyperware_app_common::clear_response_headers();
        };

        let handler_body = if handler.is_async {
            quote! {
<<<<<<< HEAD
                let state_ptr: *mut #self_ty = state;
                hyperware_app_common::hyper! {
=======
                // Capture HTTP context before entering async block
                let (captured_path, captured_method) = hyperware_app_common::APP_HELPERS.with(|ctx| {
                    let ctx_borrow = ctx.borrow();
                    (ctx_borrow.current_path.clone(), ctx_borrow.current_http_method.clone())
                });
                
                let state_ptr: *mut #self_ty = state;
                hyperware_app_common::hyper! {
                    // Restore HTTP context in the async task
                    hyperware_app_common::APP_HELPERS.with(|ctx| {
                        let mut ctx_mut = ctx.borrow_mut();
                        ctx_mut.current_path = captured_path;
                        ctx_mut.current_http_method = captured_method;
                    });
                    
>>>>>>> 505171a1
                    let result = unsafe { (*state_ptr).#fn_name().await };
                    #response_handling
                }
                unsafe { hyperware_app_common::maybe_save_state(&mut *state); }
            }
        } else {
            quote! {
                let result = unsafe { (*state).#fn_name() };
                #response_handling
                unsafe { hyperware_app_common::maybe_save_state(&mut *state); }
            }
        };

        quote! {
            hyperware_process_lib::logging::debug!("Checking parameter-less handler {} for {} {} - path_check: {}, method_check: {}",
                stringify!(#fn_name), http_method, current_path, (#path_check), (#method_check));
            if #path_check && #method_check {
                hyperware_process_lib::logging::debug!("Matched parameter-less handler {} for {} {}", stringify!(#fn_name), http_method, current_path);
                #handler_body
<<<<<<< HEAD
=======
                hyperware_app_common::APP_HELPERS.with(|ctx| {
                    let mut ctx_mut = ctx.borrow_mut();
                    ctx_mut.current_path = None;
                    ctx_mut.current_http_method = None;
                });
>>>>>>> 505171a1
                return;
            }
        }
    }).collect();

    quote! {
        /// Handle messages from the HTTP server
        fn handle_http_server_message(state: *mut #self_ty, message: hyperware_process_lib::Message) {
            // Get the blob early for all message types - HTTP and WebSocket both might need it
            let blob_opt = message.blob();

            // Parse HTTP server request
            match serde_json::from_slice::<hyperware_process_lib::http::server::HttpServerRequest>(message.body()) {
                Ok(http_server_request) => {
                    match http_server_request {
                        hyperware_process_lib::http::server::HttpServerRequest::Http(http_request) => {
                            // Use the already captured blob for HTTP requests

                            // Debug the message structure
                            hyperware_process_lib::logging::debug!("Processing HTTP request, message has blob: {}", blob_opt.is_some());
                            if let Some(ref blob) = blob_opt {
                                hyperware_process_lib::logging::debug!("Blob size: {} bytes, content: {}", blob.bytes.len(), String::from_utf8_lossy(&blob.bytes[..std::cmp::min(200, blob.bytes.len())]));
                            }

                            // Get the HTTP method and path, handling potential errors
                            let http_method = http_request.method()
                                .map(|m| m.to_string())
                                .unwrap_or_else(|e| {
                                    hyperware_process_lib::logging::warn!("Failed to parse HTTP method: {}", e);
                                    "UNKNOWN".to_string()
                                });

                            let current_path = match http_request.path() {
                                Ok(path) => {
                                    hyperware_process_lib::logging::debug!("Successfully parsed HTTP path: '{}'", path);
                                    path
                                },
                                Err(e) => {
                                    hyperware_process_lib::logging::error!("Failed to parse HTTP path: {}", e);
                                    hyperware_process_lib::http::server::send_response(
                                        hyperware_process_lib::http::StatusCode::BAD_REQUEST,
                                        None,
                                        format!("Invalid path: {}", e).into_bytes(),
                                    );
                                    return;
                                }
                            };

                            hyperware_app_common::APP_HELPERS.with(|ctx| {
                                let mut ctx_mut = ctx.borrow_mut();
                                ctx_mut.current_path = Some(current_path.clone());
                                ctx_mut.current_http_method = Some(http_method.clone());
                                // TODO: Add query params and any other needed fields
                                //ctx_mut.http_query_params = http_request.query_params.clone();
                            });

                            // Match request to handler based on method and path
                            hyperware_process_lib::logging::debug!("Starting handler matching for {} {}", http_method, current_path);

                                                        // Priority logic: if there's a request body, try parameterized handlers first
                            if blob_opt.is_some() && !blob_opt.as_ref().unwrap().bytes.is_empty() {
                                hyperware_process_lib::logging::debug!("Request has body, using two-phase matching");

                                // Phase 1: Try to deserialize the body to get the variant name
                                if let Some(ref blob) = blob_opt {
                                    match serde_json::from_slice::<HPMRequest>(&blob.bytes) {
                                        Ok(request) => {
                                            hyperware_process_lib::logging::debug!("Successfully parsed request body, dispatching to specific handler");
                                            // Phase 2: Dispatch to the specific handler based on the variant
                                            unsafe {
                                                #http_request_match_arms
                                                hyperware_app_common::maybe_save_state(&mut *state);
                                            }
<<<<<<< HEAD
                                            return;
=======
                                            hyperware_app_common::APP_HELPERS.with(|ctx| {
                                            let mut ctx_mut = ctx.borrow_mut();
                                            ctx_mut.current_path = None;
                                             ctx_mut.current_http_method = None;
                                             });
                                        return;
>>>>>>> 505171a1
                                        },
                                        Err(e) => {
                                            let error_details = if blob.bytes.is_empty() {
                                                "Request body is empty but was expected to contain handler parameters.".to_string()
                                            } else if let Ok(json_value) = serde_json::from_slice::<serde_json::Value>(&blob.bytes) {
                                                format!(
                                                    "Invalid request format. Expected one of the parameterized handler formats, but got: {}",
                                                    serde_json::to_string(&json_value).unwrap_or_else(|_| "invalid JSON".to_string())
                                                )
                                            } else {
                                                format!(
                                                    "Invalid JSON in request body. Parse error: {}",
                                                    e
                                                )
                                            };

                                            hyperware_process_lib::logging::error!("Failed to parse request body for {} {}: {}", http_method, current_path, error_details);
<<<<<<< HEAD

                                            // Send appropriate error response instead of falling through
                                            hyperware_process_lib::http::server::send_response(
                                                hyperware_process_lib::http::StatusCode::BAD_REQUEST,
                                                None,
                                                error_details.into_bytes()
                                            );
                                            return;
=======
                                            
                                                                        // Send appropriate error response instead of falling through
                            hyperware_process_lib::http::server::send_response(
                                hyperware_process_lib::http::StatusCode::BAD_REQUEST,
                                None,
                                error_details.into_bytes()
                            );
                            hyperware_app_common::APP_HELPERS.with(|ctx| {
                                let mut ctx_mut = ctx.borrow_mut();
                                ctx_mut.current_path = None;
                                ctx_mut.current_http_method = None;
                            });
                            return;
>>>>>>> 505171a1
                                        }
                                    }
                                }
                            } else {
                                hyperware_process_lib::logging::debug!("Request has no body, trying parameter-less handlers first");
                                // If no body, try parameter-less handlers first
                                #(#parameterless_dispatch_arms)*
                            }

                            // If we reach here, no handler matched - return 404
                            hyperware_process_lib::logging::error!("No handler found for {} {} - all handlers checked", http_method, current_path);
                            hyperware_process_lib::http::server::send_response(
                                hyperware_process_lib::http::StatusCode::NOT_FOUND,
                                None,
                                format!("No handler found for {} {}", http_method, current_path).into_bytes(),
                            );
<<<<<<< HEAD
=======
                            hyperware_app_common::APP_HELPERS.with(|ctx| {
                                let mut ctx_mut = ctx.borrow_mut();
                                ctx_mut.current_path = None;
                                ctx_mut.current_http_method = None;
                            });
>>>>>>> 505171a1
                        },
                        hyperware_process_lib::http::server::HttpServerRequest::WebSocketPush { channel_id, message_type } => {
                            hyperware_process_lib::logging::debug!("Received WebSocket message on channel {}, type: {:?}", channel_id, message_type);

                            // Use the already captured blob
                            let Some(blob) = blob_opt else {
                                hyperware_process_lib::logging::error!(
                                    "Failed to get blob for WebSocketPush on channel {}. This indicates a malformed WebSocket message.",
                                    channel_id
                                );
                                return;
                            };

                            hyperware_process_lib::logging::debug!("Processing WebSocket message with {} bytes", blob.bytes.len());
                            // Call the websocket handler if it exists
                            #ws_method_call

                            // Save state if needed
                            unsafe {
                                hyperware_app_common::maybe_save_state(&mut *state);
                            }
                        },
                        hyperware_process_lib::http::server::HttpServerRequest::WebSocketOpen { path, channel_id } => {
                            hyperware_process_lib::logging::debug!("WebSocket connection opened on path '{}' with channel {}", path, channel_id);
                            match hyperware_app_common::get_server() {
                                Some(server) => server.handle_websocket_open(&path, channel_id),
                                None => hyperware_process_lib::logging::error!("Failed to get server instance for WebSocket open event")
                            }
                        },
                        hyperware_process_lib::http::server::HttpServerRequest::WebSocketClose(channel_id) => {
                            hyperware_process_lib::logging::debug!("WebSocket connection closed on channel {}", channel_id);
                            match hyperware_app_common::get_server() {
                                Some(server) => server.handle_websocket_close(channel_id),
                                None => hyperware_process_lib::logging::error!("Failed to get server instance for WebSocket close event")
                            }
                        }
                    }
                },
                Err(e) => {
                    hyperware_process_lib::logging::error!(
                        "Failed to parse HTTP server request: {}\n\
                        This usually indicates a malformed message to the HTTP server.",
                        e
                    );
                }
            }
        }

        /// Handle local messages
        fn handle_local_message(state: *mut #self_ty, message: hyperware_process_lib::Message) {
            hyperware_process_lib::logging::debug!("Processing local message from: {:?}", message.source());
            // Process the local request based on our handlers (now including both local and remote handlers)
            match serde_json::from_slice::<HPMRequest>(message.body()) {
                Ok(request) => {
                    unsafe {
                        // Match on the request variant and call the appropriate handler
                        // Now using combined local_and_remote handlers
                        #local_and_remote_request_match_arms

                        // Save state if needed
                        hyperware_app_common::maybe_save_state(&mut *state);
                    }
                },
                Err(e) => {
                    let raw_body = String::from_utf8_lossy(message.body());
                    hyperware_process_lib::logging::error!(
                        "Failed to deserialize local request into HPMRequest enum.\n\
                        Error: {}\n\
                        Source: {:?}\n\
                        Body: {}\n\
                        \n\
                        💡 This usually means the message format doesn't match any of your #[local] or #[remote] handlers.",
                        e, message.source(), raw_body
                    );
                }
            }
        }

        /// Handle remote messages
        fn handle_remote_message(state: *mut #self_ty, message: hyperware_process_lib::Message) {
            hyperware_process_lib::logging::debug!("Processing remote message from: {:?}", message.source());
            // Process the remote request based on our handlers
            match serde_json::from_slice::<HPMRequest>(message.body()) {
                Ok(request) => {
                    hyperware_process_lib::logging::debug!("Successfully deserialized remote request");
                    unsafe {
                        // Match on the request variant and call the appropriate handler
                        #remote_request_match_arms

                        // Save state if needed
                        hyperware_app_common::maybe_save_state(&mut *state);
                    }
                    hyperware_process_lib::logging::debug!("Remote message processed successfully");
                },
                Err(e) => {
                    let raw_body = String::from_utf8_lossy(message.body());
                    hyperware_process_lib::logging::error!(
                        "Failed to deserialize remote request into HPMRequest enum.\n\
                        Error: {}\n\
                        Source: {:?}\n\
                        Body: {}\n\
                        \n\
                        💡 This usually means the message format doesn't match any of your #[remote] handlers.",
                        e, message.source(), raw_body
                    );
                }
            }
        }
    }
}

/// Helper function to determine if an Expr is "None"
fn is_none_literal(expr: &Expr) -> bool {
    if let Expr::Path(expr_path) = expr {
        if let Some(ident) = expr_path.path.get_ident() {
            return ident == "None";
        }
    }
    false
}

/// Generate the full component implementation
fn generate_component_impl(
    args: &HyperProcessArgs,
    self_ty: &Box<syn::Type>,
    cleaned_impl_block: &ItemImpl,
    request_enum: &proc_macro2::TokenStream,
    response_enum: &proc_macro2::TokenStream,
    init_method_details: &InitMethodDetails,
    ws_method_details: &WsMethodDetails,
    handler_arms: &HandlerDispatch,
    has_init_logging: bool,
    http_handlers: &[&FunctionMetadata],
) -> proc_macro2::TokenStream {
    // Extract values from args for use in the quote macro
    let name = &args.name;
    let endpoints = &args.endpoints;
    let save_config = &args.save_config;
    let wit_world = &args.wit_world;

    let icon = match &args.icon {
        Some(icon_str) => quote! { Some(#icon_str.to_string()) },
        None => quote! { None },
    };

    let widget = match &args.widget {
        Some(widget_str) => quote! { Some(#widget_str.to_string()) },
        None => quote! { None },
    };

    let ui = match &args.ui {
        Some(ui_expr) => {
            if is_none_literal(ui_expr) {
                quote! { None }
            } else {
                quote! { Some(#ui_expr) }
            }
        }
        None => quote! { None },
    };

    let init_method_ident = &init_method_details.identifier;
    let init_method_call = &init_method_details.call;
    let ws_method_call = &ws_method_details.call;

    // Generate message handler functions
    let message_handlers =
        generate_message_handlers(self_ty, handler_arms, ws_method_call, http_handlers);

    // Generate the logging initialization conditionally
    let logging_init = if !has_init_logging {
        quote! {
            // Initialize logging
            hyperware_process_lib::logging::init_logging(
                hyperware_process_lib::logging::Level::DEBUG,
                hyperware_process_lib::logging::Level::INFO,
                None, Some((0, 0, 1, 1)), None
            ).unwrap();
        }
    } else {
        // Empty if init_method already does logging initialization
        quote! {}
    };

    quote! {
        wit_bindgen::generate!({
            path: "../target/wit",
            world: #wit_world,
            generate_unused_types: true,
            additional_derives: [serde::Deserialize, serde::Serialize, process_macros::SerdeJsonInto],
        });

        use hyperware_app_common::hyperware_process_lib as hyperware_process_lib;
        use hyperware_process_lib::http::server::HttpBindingConfig;
        use hyperware_process_lib::http::server::WsBindingConfig;
        use hyperware_app_common::Binding;

        #cleaned_impl_block

        // Add our generated request/response enums
        #request_enum
        #response_enum

        #message_handlers

        struct Component;
        impl Guest for Component {
            fn init(_our: String) {
                // Initialize our state
                let mut state = hyperware_app_common::initialize_state::<#self_ty>();

                // Set to persist state according to user setting
                hyperware_app_common::APP_CONTEXT.with(|ctx| {
                    ctx.borrow_mut().hidden_state = Some(hyperware_app_common::HiddenState::new(#save_config));
                });

                // Set up necessary components
                let app_name = #name;
                let app_icon = #icon;
                let app_widget = #widget;
                let ui_config = #ui;
                let endpoints = #endpoints;

                // Setup UI if needed
                if app_icon.is_some() && app_widget.is_some() {
                    hyperware_process_lib::homepage::add_to_homepage(app_name, app_icon, Some("/"), app_widget);
                }

                #logging_init

                // Setup server with endpoints
                let mut server = hyperware_app_common::setup_server(ui_config.as_ref(), &endpoints);
                hyperware_app_common::APP_HELPERS.with(|ctx| {
                    ctx.borrow_mut().current_server = Some(&mut server);
                });

                // Initialize app state
                if #init_method_ident.is_some() {
                    #init_method_call
                }

                // Main event loop
                loop {
                    hyperware_app_common::APP_CONTEXT.with(|ctx| {
                        ctx.borrow_mut().executor.poll_all_tasks();
                    });

                    match hyperware_process_lib::await_message() {
                        Ok(message) => {
                            hyperware_app_common::APP_HELPERS.with(|ctx| {
                                ctx.borrow_mut().current_message = Some(message.clone());
                            });

                            // Store old state if needed (for OnDiff save option)
                            // This only stores if old_state is None (first time or after a save)
                            hyperware_app_common::store_old_state(&state);

                            match message {
                                hyperware_process_lib::Message::Response { body, context, .. } => {
                                    let correlation_id = context
                                        .as_deref()
                                        .map(|bytes| String::from_utf8_lossy(bytes).to_string())
                                        .unwrap_or_else(|| "no context".to_string());

                                    hyperware_app_common::RESPONSE_REGISTRY.with(|registry| {
                                        let mut registry_mut = registry.borrow_mut();
                                        registry_mut.insert(correlation_id, body);
                                    });
                                }
                                hyperware_process_lib::Message::Request { .. } => {
                                    if message.is_local() && message.source().process == "http-server:distro:sys" {
                                        handle_http_server_message(&mut state, message);
                                        hyperware_app_common::APP_HELPERS.with(|ctx| {
                                            let mut ctx_mut = ctx.borrow_mut();
                                            ctx_mut.current_path = None;
                                            ctx_mut.current_http_method = None;
                                            ctx_mut.response_headers = std::collections::HashMap::new();
                                        });
                                    } else if message.is_local() {
                                        handle_local_message(&mut state, message);
                                    } else {
                                        handle_remote_message(&mut state, message);
                                    }
                                }
                            }
                        },
                        Err(ref error) => {
                            if let hyperware_process_lib::SendError {
                                context: Some(context),
                                ..
                            } = error
                            {
                                let correlation_id = String::from_utf8_lossy(context)
                                    .to_string();

                                hyperware_app_common::RESPONSE_REGISTRY.with(|registry| {
                                    let mut registry_mut = registry.borrow_mut();
                                    registry_mut.insert(correlation_id, serde_json::to_vec(error).unwrap());
                                });
                            }

                        }
                    }
                }
            }
        }

        export!(Component);
    }
}

//------------------------------------------------------------------------------
// Main Macro Implementation
//------------------------------------------------------------------------------

/// The main procedural macro
#[proc_macro_attribute]
pub fn hyperprocess(attr: TokenStream, item: TokenStream) -> TokenStream {
    // Parse the input
    let attr_args = parse_macro_input!(attr as MetaList);
    let impl_block = parse_macro_input!(item as ItemImpl);

    // Parse the macro arguments
    let args = match parse_args(attr_args) {
        Ok(args) => args,
        Err(e) => return e.to_compile_error().into(),
    };

    // Get the self type from the implementation block
    let self_ty = &impl_block.self_ty;

    // Analyze the methods in the implementation block
    let (init_method, ws_method, function_metadata, has_init_logging) =
        match analyze_methods(&impl_block) {
            Ok(methods) => methods,
            Err(e) => return e.to_compile_error().into(),
        };

    // Filter functions by handler type
    let handlers = HandlerGroups::from_function_metadata(&function_metadata);

    // HTTP handlers with parameters will be part of the HPMRequest enum and dispatched via body deserialization.
    let http_handlers_with_params: Vec<_> = handlers
        .http
        .iter()
        //.filter(|h| !h.params.is_empty())
        .cloned()
        .collect();

    // Collect all function metadata that will be represented in the HPMRequest enum.
    // This includes all local and remote handlers, plus HTTP handlers that have parameters.
    let metadata_for_enum: Vec<_> = function_metadata
        .iter()
        //.filter(|f| !f.is_http || !f.params.is_empty())
        .cloned()
        .collect();

    // Generate HPMRequest and HPMResponse enums from the filtered list of functions
    let (request_enum, response_enum) = generate_request_response_enums(&metadata_for_enum);

    // Generate handler match arms
    let handler_arms = HandlerDispatch {
        local: generate_handler_dispatch(&handlers.local, self_ty, HandlerType::Local),
        remote: generate_handler_dispatch(&handlers.remote, self_ty, HandlerType::Remote),
        // HTTP dispatch arms are only generated for handlers with parameters.
        http: generate_handler_dispatch(&http_handlers_with_params, self_ty, HandlerType::Http),
        // Generate dispatch for combined local and remote handlers
        local_and_remote: generate_handler_dispatch(
            &handlers.local_and_remote,
            self_ty,
            HandlerType::Local,
        ),
    };

    // Clean the implementation block
    let cleaned_impl_block = clean_impl_block(&impl_block);

    // Prepare init method details for code generation
    let init_method_details = InitMethodDetails {
        identifier: init_method_opt_to_token(&init_method),
        call: init_method_opt_to_call(&init_method, self_ty),
    };

    // Prepare WebSocket method details for code generation
    let ws_method_details = WsMethodDetails {
        identifier: ws_method_opt_to_token(&ws_method),
        call: ws_method_opt_to_call(&ws_method),
    };

    // Generate the final output
    generate_component_impl(
        &args,
        self_ty,
        &cleaned_impl_block,
        &request_enum,
        &response_enum,
        &init_method_details,
        &ws_method_details,
        &handler_arms,
        has_init_logging,
        &handlers.http,
    )
    .into()
}<|MERGE_RESOLUTION|>--- conflicted
+++ resolved
@@ -948,28 +948,9 @@
         // Updated pattern to match struct variant with no fields
         quote! {
             HPMRequest::#variant_name{} => {
-<<<<<<< HEAD
                 // Create a raw pointer to state for use in the async block
                 let state_ptr: *mut #self_ty = state;
                 hyperware_app_common::hyper! {
-=======
-                // Capture HTTP context before entering async block
-                let (captured_path, captured_method) = hyperware_app_common::APP_HELPERS.with(|ctx| {
-                    let ctx_borrow = ctx.borrow();
-                    (ctx_borrow.current_path.clone(), ctx_borrow.current_http_method.clone())
-                });
-                
-                // Create a raw pointer to state for use in the async block
-                let state_ptr: *mut #self_ty = state;
-                hyperware_app_common::hyper! {
-                    // Restore HTTP context in the async task
-                    hyperware_app_common::APP_HELPERS.with(|ctx| {
-                        let mut ctx_mut = ctx.borrow_mut();
-                        ctx_mut.current_path = captured_path;
-                        ctx_mut.current_http_method = captured_method;
-                    });
-                    
->>>>>>> 505171a1
                     // Inside the async block, use the pointer to access state
                     let result = unsafe { (*state_ptr).#fn_name().await };
                     #response_handling
@@ -981,29 +962,9 @@
         quote! {
             HPMRequest::#variant_name(param) => {
                 let param_captured = param;  // Capture param before moving into async block
-<<<<<<< HEAD
                 // Create a raw pointer to state for use in the async block
                 let state_ptr: *mut #self_ty = state;
                 hyperware_app_common::hyper! {
-=======
-                
-                // Capture HTTP context before entering async block
-                let (captured_path, captured_method) = hyperware_app_common::APP_HELPERS.with(|ctx| {
-                    let ctx_borrow = ctx.borrow();
-                    (ctx_borrow.current_path.clone(), ctx_borrow.current_http_method.clone())
-                });
-                
-                // Create a raw pointer to state for use in the async block
-                let state_ptr: *mut #self_ty = state;
-                hyperware_app_common::hyper! {
-                    // Restore HTTP context in the async task
-                    hyperware_app_common::APP_HELPERS.with(|ctx| {
-                        let mut ctx_mut = ctx.borrow_mut();
-                        ctx_mut.current_path = captured_path;
-                        ctx_mut.current_http_method = captured_method;
-                    });
-                    
->>>>>>> 505171a1
                     // Inside the async block, use the pointer to access state
                     let result = unsafe { (*state_ptr).#fn_name(param_captured).await };
                     #response_handling
@@ -1025,29 +986,9 @@
             HPMRequest::#variant_name(#(#param_names),*) => {
                 // Capture all parameters before moving into async block
                 #(#capture_statements)*
-<<<<<<< HEAD
                 // Create a raw pointer to state for use in the async block
                 let state_ptr: *mut #self_ty = state;
                 hyperware_app_common::hyper! {
-=======
-                
-                // Capture HTTP context before entering async block
-                let (captured_path, captured_method) = hyperware_app_common::APP_HELPERS.with(|ctx| {
-                    let ctx_borrow = ctx.borrow();
-                    (ctx_borrow.current_path.clone(), ctx_borrow.current_http_method.clone())
-                });
-                
-                // Create a raw pointer to state for use in the async block
-                let state_ptr: *mut #self_ty = state;
-                hyperware_app_common::hyper! {
-                    // Restore HTTP context in the async task
-                    hyperware_app_common::APP_HELPERS.with(|ctx| {
-                        let mut ctx_mut = ctx.borrow_mut();
-                        ctx_mut.current_path = captured_path;
-                        ctx_mut.current_http_method = captured_method;
-                    });
-                    
->>>>>>> 505171a1
                     // Inside the async block, use the pointer to access state
                     let result = unsafe { (*state_ptr).#fn_name(#(#captured_names),*).await };
                     #response_handling
@@ -1300,15 +1241,6 @@
                         format!("Handler {} requires a request body", stringify!(#fn_name)).into_bytes()
                     );
                 }
-<<<<<<< HEAD
-=======
-                
-                hyperware_app_common::APP_HELPERS.with(|ctx| {
-                    let mut ctx_mut = ctx.borrow_mut();
-                    ctx_mut.current_path = None;
-                    ctx_mut.current_http_method = None;
-                });
->>>>>>> 505171a1
                 return;
             }
         }
@@ -1319,10 +1251,6 @@
         let path_check = if let Some(path) = &handler.http_path {
             quote! { &current_path == #path }
         } else {
-<<<<<<< HEAD
-=======
-            // Dynamic routing: match any path EXCEPT those with specific handlers
->>>>>>> 505171a1
             quote! { ![#(#specific_paths),*].contains(&current_path.as_str()) }
         };
         let methods = &handler.http_methods;
@@ -1365,26 +1293,8 @@
 
         let handler_body = if handler.is_async {
             quote! {
-<<<<<<< HEAD
                 let state_ptr: *mut #self_ty = state;
                 hyperware_app_common::hyper! {
-=======
-                // Capture HTTP context before entering async block
-                let (captured_path, captured_method) = hyperware_app_common::APP_HELPERS.with(|ctx| {
-                    let ctx_borrow = ctx.borrow();
-                    (ctx_borrow.current_path.clone(), ctx_borrow.current_http_method.clone())
-                });
-                
-                let state_ptr: *mut #self_ty = state;
-                hyperware_app_common::hyper! {
-                    // Restore HTTP context in the async task
-                    hyperware_app_common::APP_HELPERS.with(|ctx| {
-                        let mut ctx_mut = ctx.borrow_mut();
-                        ctx_mut.current_path = captured_path;
-                        ctx_mut.current_http_method = captured_method;
-                    });
-                    
->>>>>>> 505171a1
                     let result = unsafe { (*state_ptr).#fn_name().await };
                     #response_handling
                 }
@@ -1404,14 +1314,6 @@
             if #path_check && #method_check {
                 hyperware_process_lib::logging::debug!("Matched parameter-less handler {} for {} {}", stringify!(#fn_name), http_method, current_path);
                 #handler_body
-<<<<<<< HEAD
-=======
-                hyperware_app_common::APP_HELPERS.with(|ctx| {
-                    let mut ctx_mut = ctx.borrow_mut();
-                    ctx_mut.current_path = None;
-                    ctx_mut.current_http_method = None;
-                });
->>>>>>> 505171a1
                 return;
             }
         }
@@ -1485,16 +1387,7 @@
                                                 #http_request_match_arms
                                                 hyperware_app_common::maybe_save_state(&mut *state);
                                             }
-<<<<<<< HEAD
                                             return;
-=======
-                                            hyperware_app_common::APP_HELPERS.with(|ctx| {
-                                            let mut ctx_mut = ctx.borrow_mut();
-                                            ctx_mut.current_path = None;
-                                             ctx_mut.current_http_method = None;
-                                             });
-                                        return;
->>>>>>> 505171a1
                                         },
                                         Err(e) => {
                                             let error_details = if blob.bytes.is_empty() {
@@ -1512,7 +1405,6 @@
                                             };
 
                                             hyperware_process_lib::logging::error!("Failed to parse request body for {} {}: {}", http_method, current_path, error_details);
-<<<<<<< HEAD
 
                                             // Send appropriate error response instead of falling through
                                             hyperware_process_lib::http::server::send_response(
@@ -1521,21 +1413,6 @@
                                                 error_details.into_bytes()
                                             );
                                             return;
-=======
-                                            
-                                                                        // Send appropriate error response instead of falling through
-                            hyperware_process_lib::http::server::send_response(
-                                hyperware_process_lib::http::StatusCode::BAD_REQUEST,
-                                None,
-                                error_details.into_bytes()
-                            );
-                            hyperware_app_common::APP_HELPERS.with(|ctx| {
-                                let mut ctx_mut = ctx.borrow_mut();
-                                ctx_mut.current_path = None;
-                                ctx_mut.current_http_method = None;
-                            });
-                            return;
->>>>>>> 505171a1
                                         }
                                     }
                                 }
@@ -1552,14 +1429,6 @@
                                 None,
                                 format!("No handler found for {} {}", http_method, current_path).into_bytes(),
                             );
-<<<<<<< HEAD
-=======
-                            hyperware_app_common::APP_HELPERS.with(|ctx| {
-                                let mut ctx_mut = ctx.borrow_mut();
-                                ctx_mut.current_path = None;
-                                ctx_mut.current_http_method = None;
-                            });
->>>>>>> 505171a1
                         },
                         hyperware_process_lib::http::server::HttpServerRequest::WebSocketPush { channel_id, message_type } => {
                             hyperware_process_lib::logging::debug!("Received WebSocket message on channel {}, type: {:?}", channel_id, message_type);
