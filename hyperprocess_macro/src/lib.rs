--- conflicted
+++ resolved
@@ -1642,13 +1642,9 @@
 
                 // Set to persist state according to user setting
                 hyperware_app_common::APP_CONTEXT.with(|ctx| {
-<<<<<<< HEAD
-                    ctx.borrow_mut().hidden_state = Some(hyperware_app_common::HiddenState::new(#save_config));
-=======
                     ctx.borrow_mut().hidden_state = Some(
                         hyperware_app_common::HiddenState::new(#save_config)
                     );
->>>>>>> 39da0be8
                 });
 
                 // Set up necessary components
